"""Gemini model provider implementation."""

<<<<<<< HEAD
import logging
=======
import base64
import logging
import os
>>>>>>> 4dae6e45
import time
from typing import Optional

from google import genai
from google.genai import types

from .base import ModelCapabilities, ModelProvider, ModelResponse, ProviderType, RangeTemperatureConstraint

logger = logging.getLogger(__name__)


class GeminiModelProvider(ModelProvider):
    """Google Gemini model provider implementation."""

    # Model configurations
    SUPPORTED_MODELS = {
        "gemini-2.5-flash": {
            "context_window": 1_048_576,  # 1M tokens
            "supports_extended_thinking": True,
            "max_thinking_tokens": 24576,  # Flash 2.5 thinking budget limit
            "supports_images": True,  # Vision capability
            "max_image_size_mb": 20.0,  # Conservative 20MB limit for reliability
        },
        "gemini-2.5-pro": {
            "context_window": 1_048_576,  # 1M tokens
            "supports_extended_thinking": True,
            "max_thinking_tokens": 32768,  # Pro 2.5 thinking budget limit
            "supports_images": True,  # Vision capability
            "max_image_size_mb": 32.0,  # Higher limit for Pro model
        },
        # Shorthands
        "flash": "gemini-2.5-flash",
        "pro": "gemini-2.5-pro",
    }

    # Thinking mode configurations - percentages of model's max_thinking_tokens
    # These percentages work across all models that support thinking
    THINKING_BUDGETS = {
        "minimal": 0.005,  # 0.5% of max - minimal thinking for fast responses
        "low": 0.08,  # 8% of max - light reasoning tasks
        "medium": 0.33,  # 33% of max - balanced reasoning (default)
        "high": 0.67,  # 67% of max - complex analysis
        "max": 1.0,  # 100% of max - full thinking budget
    }

    def __init__(self, api_key: str, **kwargs):
        """Initialize Gemini provider with API key."""
        super().__init__(api_key, **kwargs)
        self._client = None
        self._token_counters = {}  # Cache for token counting

    @property
    def client(self):
        """Lazy initialization of Gemini client."""
        if self._client is None:
            self._client = genai.Client(api_key=self.api_key)
        return self._client

    def get_capabilities(self, model_name: str) -> ModelCapabilities:
        """Get capabilities for a specific Gemini model."""
        # Resolve shorthand
        resolved_name = self._resolve_model_name(model_name)

        if resolved_name not in self.SUPPORTED_MODELS:
            raise ValueError(f"Unsupported Gemini model: {model_name}")

        # Check if model is allowed by restrictions
        from utils.model_restrictions import get_restriction_service

        restriction_service = get_restriction_service()
<<<<<<< HEAD
        if not restriction_service.is_allowed(ProviderType.GOOGLE, resolved_name, model_name):
            raise ValueError(f"Gemini model '{model_name}' is not allowed by restriction policy.")
=======
        # IMPORTANT: Parameter order is (provider_type, model_name, original_name)
        # resolved_name is the canonical model name, model_name is the user input
        if not restriction_service.is_allowed(ProviderType.GOOGLE, resolved_name, model_name):
            raise ValueError(f"Gemini model '{resolved_name}' is not allowed by restriction policy.")
>>>>>>> 4dae6e45

        config = self.SUPPORTED_MODELS[resolved_name]

        # Gemini models support 0.0-2.0 temperature range
        temp_constraint = RangeTemperatureConstraint(0.0, 2.0, 0.7)

        return ModelCapabilities(
            provider=ProviderType.GOOGLE,
            model_name=resolved_name,
            friendly_name="Gemini",
            context_window=config["context_window"],
            supports_extended_thinking=config["supports_extended_thinking"],
            supports_system_prompts=True,
            supports_streaming=True,
            supports_function_calling=True,
            supports_images=config.get("supports_images", False),
            max_image_size_mb=config.get("max_image_size_mb", 0.0),
            supports_temperature=True,  # Gemini models accept temperature parameter
            temperature_constraint=temp_constraint,
        )

    def generate_content(
        self,
        prompt: str,
        model_name: str,
        system_prompt: Optional[str] = None,
        temperature: float = 0.7,
        max_output_tokens: Optional[int] = None,
        thinking_mode: str = "medium",
        images: Optional[list[str]] = None,
        **kwargs,
    ) -> ModelResponse:
        """Generate content using Gemini model."""
        # Validate parameters
        resolved_name = self._resolve_model_name(model_name)
        self.validate_parameters(model_name, temperature)

        # Prepare content parts (text and potentially images)
        parts = []

        # Add system and user prompts as text
        if system_prompt:
            full_prompt = f"{system_prompt}\n\n{prompt}"
        else:
            full_prompt = prompt

        parts.append({"text": full_prompt})

        # Add images if provided and model supports vision
        if images and self._supports_vision(resolved_name):
            for image_path in images:
                try:
                    image_part = self._process_image(image_path)
                    if image_part:
                        parts.append(image_part)
                except Exception as e:
                    logger.warning(f"Failed to process image {image_path}: {e}")
                    # Continue with other images and text
                    continue
        elif images and not self._supports_vision(resolved_name):
            logger.warning(f"Model {resolved_name} does not support images, ignoring {len(images)} image(s)")

        # Create contents structure
        contents = [{"parts": parts}]

        # Prepare generation config
        generation_config = types.GenerateContentConfig(
            temperature=temperature,
            candidate_count=1,
        )

        # Add max output tokens if specified
        if max_output_tokens:
            generation_config.max_output_tokens = max_output_tokens

        # Add thinking configuration for models that support it
        capabilities = self.get_capabilities(model_name)
        if capabilities.supports_extended_thinking and thinking_mode in self.THINKING_BUDGETS:
            # Get model's max thinking tokens and calculate actual budget
            model_config = self.SUPPORTED_MODELS.get(resolved_name)
            if model_config and "max_thinking_tokens" in model_config:
                max_thinking_tokens = model_config["max_thinking_tokens"]
                actual_thinking_budget = int(max_thinking_tokens * self.THINKING_BUDGETS[thinking_mode])
                generation_config.thinking_config = types.ThinkingConfig(thinking_budget=actual_thinking_budget)

<<<<<<< HEAD
        # Retry logic with exponential backoff
        max_retries = 2  # Total of 2 attempts (1 initial + 1 retry)
        base_delay = 1.0  # Start with 1 second delay
=======
        # Retry logic with progressive delays
        max_retries = 4  # Total of 4 attempts
        retry_delays = [1, 3, 5, 8]  # Progressive delays: 1s, 3s, 5s, 8s
>>>>>>> 4dae6e45

        last_exception = None

        for attempt in range(max_retries):
            try:
                # Generate content
                response = self.client.models.generate_content(
                    model=resolved_name,
<<<<<<< HEAD
                    contents=full_prompt,
=======
                    contents=contents,
>>>>>>> 4dae6e45
                    config=generation_config,
                )

                # Extract usage information if available
                usage = self._extract_usage(response)

                return ModelResponse(
                    content=response.text,
                    usage=usage,
                    model_name=resolved_name,
                    friendly_name="Gemini",
                    provider=ProviderType.GOOGLE,
                    metadata={
                        "thinking_mode": thinking_mode if capabilities.supports_extended_thinking else None,
                        "finish_reason": (
                            getattr(response.candidates[0], "finish_reason", "STOP") if response.candidates else "STOP"
                        ),
                    },
                )

            except Exception as e:
                last_exception = e

<<<<<<< HEAD
                # Check if this is a retryable error
                error_str = str(e).lower()
                is_retryable = any(
                    term in error_str
                    for term in [
                        "timeout",
                        "connection",
                        "network",
                        "temporary",
                        "unavailable",
                        "retry",
                        "429",
                        "500",
                        "502",
                        "503",
                        "504",
                    ]
                )
=======
                # Check if this is a retryable error using structured error codes
                is_retryable = self._is_error_retryable(e)
>>>>>>> 4dae6e45

                # If this is the last attempt or not retryable, give up
                if attempt == max_retries - 1 or not is_retryable:
                    break

<<<<<<< HEAD
                # Calculate delay with exponential backoff
                delay = base_delay * (2**attempt)

                # Log retry attempt (could add logging here if needed)
                # For now, just sleep and retry
=======
                # Get progressive delay
                delay = retry_delays[attempt]

                # Log retry attempt
                logger.warning(
                    f"Gemini API error for model {resolved_name}, attempt {attempt + 1}/{max_retries}: {str(e)}. Retrying in {delay}s..."
                )
>>>>>>> 4dae6e45
                time.sleep(delay)

        # If we get here, all retries failed
        error_msg = f"Gemini API error for model {resolved_name} after {max_retries} attempts: {str(last_exception)}"
        raise RuntimeError(error_msg) from last_exception

    def count_tokens(self, text: str, model_name: str) -> int:
        """Count tokens for the given text using Gemini's tokenizer."""
        self._resolve_model_name(model_name)

        # For now, use a simple estimation
        # TODO: Use actual Gemini tokenizer when available in SDK
        # Rough estimation: ~4 characters per token for English text
        return len(text) // 4

    def get_provider_type(self) -> ProviderType:
        """Get the provider type."""
        return ProviderType.GOOGLE

    def validate_model_name(self, model_name: str) -> bool:
        """Validate if the model name is supported and allowed."""
        resolved_name = self._resolve_model_name(model_name)

        # First check if model is supported
        if resolved_name not in self.SUPPORTED_MODELS or not isinstance(self.SUPPORTED_MODELS[resolved_name], dict):
            return False

        # Then check if model is allowed by restrictions
        from utils.model_restrictions import get_restriction_service

        restriction_service = get_restriction_service()
<<<<<<< HEAD
=======
        # IMPORTANT: Parameter order is (provider_type, model_name, original_name)
        # resolved_name is the canonical model name, model_name is the user input
>>>>>>> 4dae6e45
        if not restriction_service.is_allowed(ProviderType.GOOGLE, resolved_name, model_name):
            logger.debug(f"Gemini model '{model_name}' -> '{resolved_name}' blocked by restrictions")
            return False

        return True

    def supports_thinking_mode(self, model_name: str) -> bool:
        """Check if the model supports extended thinking mode."""
        capabilities = self.get_capabilities(model_name)
        return capabilities.supports_extended_thinking

    def get_thinking_budget(self, model_name: str, thinking_mode: str) -> int:
        """Get actual thinking token budget for a model and thinking mode."""
        resolved_name = self._resolve_model_name(model_name)
        model_config = self.SUPPORTED_MODELS.get(resolved_name, {})

        if not model_config.get("supports_extended_thinking", False):
            return 0

        if thinking_mode not in self.THINKING_BUDGETS:
            return 0

        max_thinking_tokens = model_config.get("max_thinking_tokens", 0)
        if max_thinking_tokens == 0:
            return 0

        return int(max_thinking_tokens * self.THINKING_BUDGETS[thinking_mode])

    def list_models(self, respect_restrictions: bool = True) -> list[str]:
        """Return a list of model names supported by this provider.

        Args:
            respect_restrictions: Whether to apply provider-specific restriction logic.

        Returns:
            List of model names available from this provider
        """
        from utils.model_restrictions import get_restriction_service

        restriction_service = get_restriction_service() if respect_restrictions else None
        models = []

        for model_name, config in self.SUPPORTED_MODELS.items():
            # Handle both base models (dict configs) and aliases (string values)
            if isinstance(config, str):
                # This is an alias - check if the target model would be allowed
                target_model = config
                if restriction_service and not restriction_service.is_allowed(self.get_provider_type(), target_model):
                    continue
                # Allow the alias
                models.append(model_name)
            else:
                # This is a base model with config dict
                # Check restrictions if enabled
                if restriction_service and not restriction_service.is_allowed(self.get_provider_type(), model_name):
                    continue
                models.append(model_name)

        return models

    def list_all_known_models(self) -> list[str]:
        """Return all model names known by this provider, including alias targets.

        Returns:
            List of all model names and alias targets known by this provider
        """
        all_models = set()

        for model_name, config in self.SUPPORTED_MODELS.items():
            # Add the model name itself
            all_models.add(model_name.lower())

            # If it's an alias (string value), add the target model too
            if isinstance(config, str):
                all_models.add(config.lower())

        return list(all_models)

    def _resolve_model_name(self, model_name: str) -> str:
        """Resolve model shorthand to full name."""
        # Check if it's a shorthand
        shorthand_value = self.SUPPORTED_MODELS.get(model_name.lower())
        if isinstance(shorthand_value, str):
            return shorthand_value
        return model_name

    def _extract_usage(self, response) -> dict[str, int]:
        """Extract token usage from Gemini response."""
        usage = {}

        # Try to extract usage metadata from response
        # Note: The actual structure depends on the SDK version and response format
        if hasattr(response, "usage_metadata"):
            metadata = response.usage_metadata

            # Extract token counts with explicit None checks
            input_tokens = None
            output_tokens = None

            if hasattr(metadata, "prompt_token_count"):
                value = metadata.prompt_token_count
                if value is not None:
                    input_tokens = value
                    usage["input_tokens"] = value

            if hasattr(metadata, "candidates_token_count"):
                value = metadata.candidates_token_count
                if value is not None:
                    output_tokens = value
                    usage["output_tokens"] = value

            # Calculate total only if both values are available and valid
            if input_tokens is not None and output_tokens is not None:
                usage["total_tokens"] = input_tokens + output_tokens

        return usage

    def _supports_vision(self, model_name: str) -> bool:
        """Check if the model supports vision (image processing)."""
        # Gemini 2.5 models support vision
        vision_models = {
            "gemini-2.5-flash",
            "gemini-2.5-pro",
            "gemini-2.0-flash",
            "gemini-1.5-pro",
            "gemini-1.5-flash",
        }
        return model_name in vision_models

    def _is_error_retryable(self, error: Exception) -> bool:
        """Determine if an error should be retried based on structured error codes.

        Uses Gemini API error structure instead of text pattern matching for reliability.

        Args:
            error: Exception from Gemini API call

        Returns:
            True if error should be retried, False otherwise
        """
        error_str = str(error).lower()

        # Check for 429 errors first - these need special handling
        if "429" in error_str or "quota" in error_str or "resource_exhausted" in error_str:
            # For Gemini, check for specific non-retryable error indicators
            # These typically indicate permanent failures or quota/size limits
            non_retryable_indicators = [
                "quota exceeded",
                "resource exhausted",
                "context length",
                "token limit",
                "request too large",
                "invalid request",
                "quota_exceeded",
                "resource_exhausted",
            ]

            # Also check if this is a structured error from Gemini SDK
            try:
                # Try to access error details if available
                if hasattr(error, "details") or hasattr(error, "reason"):
                    # Gemini API errors may have structured details
                    error_details = getattr(error, "details", "") or getattr(error, "reason", "")
                    error_details_str = str(error_details).lower()

                    # Check for non-retryable error codes/reasons
                    if any(indicator in error_details_str for indicator in non_retryable_indicators):
                        logger.debug(f"Non-retryable Gemini error: {error_details}")
                        return False
            except Exception:
                pass

            # Check main error string for non-retryable patterns
            if any(indicator in error_str for indicator in non_retryable_indicators):
                logger.debug(f"Non-retryable Gemini error based on message: {error_str[:200]}...")
                return False

            # If it's a 429/quota error but doesn't match non-retryable patterns, it might be retryable rate limiting
            logger.debug(f"Retryable Gemini rate limiting error: {error_str[:100]}...")
            return True

        # For non-429 errors, check if they're retryable
        retryable_indicators = [
            "timeout",
            "connection",
            "network",
            "temporary",
            "unavailable",
            "retry",
            "internal error",
            "408",  # Request timeout
            "500",  # Internal server error
            "502",  # Bad gateway
            "503",  # Service unavailable
            "504",  # Gateway timeout
            "ssl",  # SSL errors
            "handshake",  # Handshake failures
        ]

        return any(indicator in error_str for indicator in retryable_indicators)

    def _process_image(self, image_path: str) -> Optional[dict]:
        """Process an image for Gemini API."""
        try:
            if image_path.startswith("data:image/"):
                # Handle data URL: data:image/png;base64,iVBORw0...
                header, data = image_path.split(",", 1)
                mime_type = header.split(";")[0].split(":")[1]
                return {"inline_data": {"mime_type": mime_type, "data": data}}
            else:
                # Handle file path
                from utils.file_types import get_image_mime_type

                if not os.path.exists(image_path):
                    logger.warning(f"Image file not found: {image_path}")
                    return None

                # Detect MIME type from file extension using centralized mappings
                ext = os.path.splitext(image_path)[1].lower()
                mime_type = get_image_mime_type(ext)

                # Read and encode the image
                with open(image_path, "rb") as f:
                    image_data = base64.b64encode(f.read()).decode()

                return {"inline_data": {"mime_type": mime_type, "data": image_data}}
        except Exception as e:
            logger.error(f"Error processing image {image_path}: {e}")
            return None<|MERGE_RESOLUTION|>--- conflicted
+++ resolved
@@ -1,12 +1,8 @@
 """Gemini model provider implementation."""
 
-<<<<<<< HEAD
-import logging
-=======
 import base64
 import logging
 import os
->>>>>>> 4dae6e45
 import time
 from typing import Optional
 
@@ -77,15 +73,10 @@
         from utils.model_restrictions import get_restriction_service
 
         restriction_service = get_restriction_service()
-<<<<<<< HEAD
-        if not restriction_service.is_allowed(ProviderType.GOOGLE, resolved_name, model_name):
-            raise ValueError(f"Gemini model '{model_name}' is not allowed by restriction policy.")
-=======
         # IMPORTANT: Parameter order is (provider_type, model_name, original_name)
         # resolved_name is the canonical model name, model_name is the user input
         if not restriction_service.is_allowed(ProviderType.GOOGLE, resolved_name, model_name):
             raise ValueError(f"Gemini model '{resolved_name}' is not allowed by restriction policy.")
->>>>>>> 4dae6e45
 
         config = self.SUPPORTED_MODELS[resolved_name]
 
@@ -171,15 +162,9 @@
                 actual_thinking_budget = int(max_thinking_tokens * self.THINKING_BUDGETS[thinking_mode])
                 generation_config.thinking_config = types.ThinkingConfig(thinking_budget=actual_thinking_budget)
 
-<<<<<<< HEAD
-        # Retry logic with exponential backoff
-        max_retries = 2  # Total of 2 attempts (1 initial + 1 retry)
-        base_delay = 1.0  # Start with 1 second delay
-=======
         # Retry logic with progressive delays
         max_retries = 4  # Total of 4 attempts
         retry_delays = [1, 3, 5, 8]  # Progressive delays: 1s, 3s, 5s, 8s
->>>>>>> 4dae6e45
 
         last_exception = None
 
@@ -188,11 +173,7 @@
                 # Generate content
                 response = self.client.models.generate_content(
                     model=resolved_name,
-<<<<<<< HEAD
-                    contents=full_prompt,
-=======
                     contents=contents,
->>>>>>> 4dae6e45
                     config=generation_config,
                 )
 
@@ -216,41 +197,13 @@
             except Exception as e:
                 last_exception = e
 
-<<<<<<< HEAD
-                # Check if this is a retryable error
-                error_str = str(e).lower()
-                is_retryable = any(
-                    term in error_str
-                    for term in [
-                        "timeout",
-                        "connection",
-                        "network",
-                        "temporary",
-                        "unavailable",
-                        "retry",
-                        "429",
-                        "500",
-                        "502",
-                        "503",
-                        "504",
-                    ]
-                )
-=======
                 # Check if this is a retryable error using structured error codes
                 is_retryable = self._is_error_retryable(e)
->>>>>>> 4dae6e45
 
                 # If this is the last attempt or not retryable, give up
                 if attempt == max_retries - 1 or not is_retryable:
                     break
 
-<<<<<<< HEAD
-                # Calculate delay with exponential backoff
-                delay = base_delay * (2**attempt)
-
-                # Log retry attempt (could add logging here if needed)
-                # For now, just sleep and retry
-=======
                 # Get progressive delay
                 delay = retry_delays[attempt]
 
@@ -258,7 +211,6 @@
                 logger.warning(
                     f"Gemini API error for model {resolved_name}, attempt {attempt + 1}/{max_retries}: {str(e)}. Retrying in {delay}s..."
                 )
->>>>>>> 4dae6e45
                 time.sleep(delay)
 
         # If we get here, all retries failed
@@ -290,11 +242,8 @@
         from utils.model_restrictions import get_restriction_service
 
         restriction_service = get_restriction_service()
-<<<<<<< HEAD
-=======
         # IMPORTANT: Parameter order is (provider_type, model_name, original_name)
         # resolved_name is the canonical model name, model_name is the user input
->>>>>>> 4dae6e45
         if not restriction_service.is_allowed(ProviderType.GOOGLE, resolved_name, model_name):
             logger.debug(f"Gemini model '{model_name}' -> '{resolved_name}' blocked by restrictions")
             return False
