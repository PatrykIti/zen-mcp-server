--- conflicted
+++ resolved
@@ -6,11 +6,6 @@
 from pathlib import Path
 from typing import Optional
 
-<<<<<<< HEAD
-from utils.file_utils import read_json_file, translate_path_for_environment
-
-from .base import ModelCapabilities, ProviderType, RangeTemperatureConstraint
-=======
 from utils.file_utils import read_json_file
 
 from .base import (
@@ -19,7 +14,6 @@
     TemperatureConstraint,
     create_temperature_constraint,
 )
->>>>>>> 4dae6e45
 
 
 @dataclass
@@ -34,15 +28,12 @@
     supports_streaming: bool = True
     supports_function_calling: bool = False
     supports_json_mode: bool = False
-<<<<<<< HEAD
-=======
     supports_images: bool = False  # Whether model can process images
     max_image_size_mb: float = 0.0  # Maximum total size for all images in MB
     supports_temperature: bool = True  # Whether model accepts temperature parameter in API calls
     temperature_constraint: Optional[str] = (
         None  # Type of temperature constraint: "fixed", "range", "discrete", or None for default range
     )
->>>>>>> 4dae6e45
     is_custom: bool = False  # True for models that should only be used with custom endpoints
     description: str = ""
 
@@ -86,31 +77,17 @@
 
         # Determine config path
         if config_path:
-<<<<<<< HEAD
-            # Direct config_path parameter - translate for Docker if needed
-            translated_path = translate_path_for_environment(config_path)
-            self.config_path = Path(translated_path)
-=======
             # Direct config_path parameter
             self.config_path = Path(config_path)
->>>>>>> 4dae6e45
         else:
             # Check environment variable first
             env_path = os.getenv("CUSTOM_MODELS_CONFIG_PATH")
             if env_path:
-<<<<<<< HEAD
-                # Environment variable path - translate for Docker if needed
-                translated_path = translate_path_for_environment(env_path)
-                self.config_path = Path(translated_path)
-            else:
-                # Default to conf/custom_models.json (already in container)
-=======
                 # Environment variable path
                 self.config_path = Path(env_path)
             else:
                 # Default to conf/custom_models.json - use relative path from this file
                 # This works in development environment
->>>>>>> 4dae6e45
                 self.config_path = Path(__file__).parent.parent / "conf" / "custom_models.json"
 
         # Load configuration
