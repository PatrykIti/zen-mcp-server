"""Base model provider interface and data classes."""

from abc import ABC, abstractmethod
from dataclasses import dataclass, field
from enum import Enum
from typing import Any, Optional


class ProviderType(Enum):
    """Supported model provider types."""

    GOOGLE = "google"
    OPENAI = "openai"
<<<<<<< HEAD
    OPENROUTER = "openrouter"
=======
    XAI = "xai"
    OPENROUTER = "openrouter"
    CUSTOM = "custom"
>>>>>>> f3001cc3


class TemperatureConstraint(ABC):
    """Abstract base class for temperature constraints."""

    @abstractmethod
    def validate(self, temperature: float) -> bool:
        """Check if temperature is valid."""
        pass

    @abstractmethod
    def get_corrected_value(self, temperature: float) -> float:
        """Get nearest valid temperature."""
        pass

    @abstractmethod
    def get_description(self) -> str:
        """Get human-readable description of constraint."""
        pass

    @abstractmethod
    def get_default(self) -> float:
        """Get model's default temperature."""
        pass


class FixedTemperatureConstraint(TemperatureConstraint):
    """For models that only support one temperature value (e.g., O3)."""

    def __init__(self, value: float):
        self.value = value

    def validate(self, temperature: float) -> bool:
        return abs(temperature - self.value) < 1e-6  # Handle floating point precision

    def get_corrected_value(self, temperature: float) -> float:
        return self.value

    def get_description(self) -> str:
        return f"Only supports temperature={self.value}"

    def get_default(self) -> float:
        return self.value


class RangeTemperatureConstraint(TemperatureConstraint):
    """For models supporting continuous temperature ranges."""

    def __init__(self, min_temp: float, max_temp: float, default: float = None):
        self.min_temp = min_temp
        self.max_temp = max_temp
        self.default_temp = default or (min_temp + max_temp) / 2

    def validate(self, temperature: float) -> bool:
        return self.min_temp <= temperature <= self.max_temp

    def get_corrected_value(self, temperature: float) -> float:
        return max(self.min_temp, min(self.max_temp, temperature))

    def get_description(self) -> str:
        return f"Supports temperature range [{self.min_temp}, {self.max_temp}]"

    def get_default(self) -> float:
        return self.default_temp


class DiscreteTemperatureConstraint(TemperatureConstraint):
    """For models supporting only specific temperature values."""

    def __init__(self, allowed_values: list[float], default: float = None):
        self.allowed_values = sorted(allowed_values)
        self.default_temp = default or allowed_values[len(allowed_values) // 2]

    def validate(self, temperature: float) -> bool:
        return any(abs(temperature - val) < 1e-6 for val in self.allowed_values)

    def get_corrected_value(self, temperature: float) -> float:
        return min(self.allowed_values, key=lambda x: abs(x - temperature))

    def get_description(self) -> str:
        return f"Supports temperatures: {self.allowed_values}"

    def get_default(self) -> float:
        return self.default_temp


@dataclass
class ModelCapabilities:
    """Capabilities and constraints for a specific model."""

    provider: ProviderType
    model_name: str
    friendly_name: str  # Human-friendly name like "Gemini" or "OpenAI"
    context_window: int  # Total context window size in tokens
    supports_extended_thinking: bool = False
    supports_system_prompts: bool = True
    supports_streaming: bool = True
    supports_function_calling: bool = False

    # Temperature constraint object - preferred way to define temperature limits
    temperature_constraint: TemperatureConstraint = field(
        default_factory=lambda: RangeTemperatureConstraint(0.0, 2.0, 0.7)
    )

    # Backward compatibility property for existing code
    @property
    def temperature_range(self) -> tuple[float, float]:
        """Backward compatibility for existing code that uses temperature_range."""
        if isinstance(self.temperature_constraint, RangeTemperatureConstraint):
            return (self.temperature_constraint.min_temp, self.temperature_constraint.max_temp)
        elif isinstance(self.temperature_constraint, FixedTemperatureConstraint):
            return (self.temperature_constraint.value, self.temperature_constraint.value)
        elif isinstance(self.temperature_constraint, DiscreteTemperatureConstraint):
            values = self.temperature_constraint.allowed_values
            return (min(values), max(values))
        return (0.0, 2.0)  # Fallback


@dataclass
class ModelResponse:
    """Response from a model provider."""

    content: str
    usage: dict[str, int] = field(default_factory=dict)  # input_tokens, output_tokens, total_tokens
    model_name: str = ""
    friendly_name: str = ""  # Human-friendly name like "Gemini" or "OpenAI"
    provider: ProviderType = ProviderType.GOOGLE
    metadata: dict[str, Any] = field(default_factory=dict)  # Provider-specific metadata

    @property
    def total_tokens(self) -> int:
        """Get total tokens used."""
        return self.usage.get("total_tokens", 0)


class ModelProvider(ABC):
    """Abstract base class for model providers."""

    def __init__(self, api_key: str, **kwargs):
        """Initialize the provider with API key and optional configuration."""
        self.api_key = api_key
        self.config = kwargs

    @abstractmethod
    def get_capabilities(self, model_name: str) -> ModelCapabilities:
        """Get capabilities for a specific model."""
        pass

    @abstractmethod
    def generate_content(
        self,
        prompt: str,
        model_name: str,
        system_prompt: Optional[str] = None,
        temperature: float = 0.7,
        max_output_tokens: Optional[int] = None,
        **kwargs,
    ) -> ModelResponse:
        """Generate content using the model.

        Args:
            prompt: User prompt to send to the model
            model_name: Name of the model to use
            system_prompt: Optional system prompt for model behavior
            temperature: Sampling temperature (0-2)
            max_output_tokens: Maximum tokens to generate
            **kwargs: Provider-specific parameters

        Returns:
            ModelResponse with generated content and metadata
        """
        pass

    @abstractmethod
    def count_tokens(self, text: str, model_name: str) -> int:
        """Count tokens for the given text using the specified model's tokenizer."""
        pass

    @abstractmethod
    def get_provider_type(self) -> ProviderType:
        """Get the provider type."""
        pass

    @abstractmethod
    def validate_model_name(self, model_name: str) -> bool:
        """Validate if the model name is supported by this provider."""
        pass

    def validate_parameters(self, model_name: str, temperature: float, **kwargs) -> None:
        """Validate model parameters against capabilities.

        Raises:
            ValueError: If parameters are invalid
        """
        capabilities = self.get_capabilities(model_name)

        # Validate temperature
        min_temp, max_temp = capabilities.temperature_range
        if not min_temp <= temperature <= max_temp:
            raise ValueError(f"Temperature {temperature} out of range [{min_temp}, {max_temp}] for model {model_name}")

    @abstractmethod
    def supports_thinking_mode(self, model_name: str) -> bool:
        """Check if the model supports extended thinking mode."""
        pass<|MERGE_RESOLUTION|>--- conflicted
+++ resolved
@@ -11,13 +11,9 @@
 
     GOOGLE = "google"
     OPENAI = "openai"
-<<<<<<< HEAD
-    OPENROUTER = "openrouter"
-=======
     XAI = "xai"
     OPENROUTER = "openrouter"
     CUSTOM = "custom"
->>>>>>> f3001cc3
 
 
 class TemperatureConstraint(ABC):
