--- conflicted
+++ resolved
@@ -27,14 +27,7 @@
 OPENROUTER_API_KEY=your_openrouter_api_key_here
 
 # Option 3: Use custom API endpoints for local models (Ollama, vLLM, LM Studio, etc.)
-<<<<<<< HEAD
-# IMPORTANT: Since this server ALWAYS runs in Docker, you MUST use host.docker.internal instead of localhost
-# ❌ WRONG: http://localhost:11434/v1 (Docker containers cannot reach localhost)
-# ✅ CORRECT: http://host.docker.internal:11434/v1 (Docker can reach host services)
-# CUSTOM_API_URL=http://host.docker.internal:11434/v1  # Ollama example (NOT localhost!)
-=======
 # CUSTOM_API_URL=http://localhost:11434/v1  # Ollama example
->>>>>>> 4dae6e45
 # CUSTOM_API_KEY=                                      # Empty for Ollama (no auth needed)
 # CUSTOM_MODEL_NAME=llama3.2                          # Default model name
 
@@ -70,17 +63,10 @@
 #   - mini             (shorthand for o4-mini)
 #
 # Supported Google/Gemini models:
-<<<<<<< HEAD
-#   - gemini-2.5-flash-preview-05-20   (1M context, fast, supports thinking)
-#   - gemini-2.5-pro-preview-06-05     (1M context, powerful, supports thinking)
-#   - flash                             (shorthand for gemini-2.5-flash-preview-05-20)
-#   - pro                               (shorthand for gemini-2.5-pro-preview-06-05)
-=======
 #   - gemini-2.5-flash   (1M context, fast, supports thinking)
 #   - gemini-2.5-pro     (1M context, powerful, supports thinking)
 #   - flash                             (shorthand for gemini-2.5-flash)
 #   - pro                               (shorthand for gemini-2.5-pro)
->>>>>>> 4dae6e45
 #
 # Supported X.AI GROK models:
 #   - grok-3          (131K context, advanced reasoning)
@@ -106,13 +92,7 @@
 # Override the default location of custom_models.json
 # CUSTOM_MODELS_CONFIG_PATH=/path/to/your/custom_models.json
 
-<<<<<<< HEAD
-# Optional: Redis configuration (auto-configured for Docker)
-# The Redis URL for conversation threading - typically managed by docker-compose
-# REDIS_URL=redis://redis:6379/0
-=======
 # Note: Redis is no longer used - conversations are stored in memory
->>>>>>> 4dae6e45
 
 # Optional: Conversation timeout (hours)
 # How long AI-to-AI conversation threads persist before expiring
