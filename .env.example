--- conflicted
+++ resolved
@@ -18,23 +18,14 @@
 # Get your OpenAI API key from: https://platform.openai.com/api-keys
 OPENAI_API_KEY=your_openai_api_key_here
 
-<<<<<<< HEAD
-=======
 # Get your X.AI API key from: https://console.x.ai/
 XAI_API_KEY=your_xai_api_key_here
 
->>>>>>> f3001cc3
 # Option 2: Use OpenRouter for access to multiple models through one API
 # Get your OpenRouter API key from: https://openrouter.ai/
 # If using OpenRouter, comment out the native API keys above
 OPENROUTER_API_KEY=your_openrouter_api_key_here
 
-<<<<<<< HEAD
-# Optional: Restrict which models can be used via OpenRouter (recommended for cost control)
-# Example: OPENROUTER_ALLOWED_MODELS=gpt-4,claude-3-opus,mistral-large
-# Leave empty to allow ANY model (not recommended - risk of high costs)
-OPENROUTER_ALLOWED_MODELS=
-=======
 # Option 3: Use custom API endpoints for local models (Ollama, vLLM, LM Studio, etc.)
 # IMPORTANT: Since this server ALWAYS runs in Docker, you MUST use host.docker.internal instead of localhost
 # ❌ WRONG: http://localhost:11434/v1 (Docker containers cannot reach localhost)
@@ -42,7 +33,6 @@
 # CUSTOM_API_URL=http://host.docker.internal:11434/v1  # Ollama example (NOT localhost!)
 # CUSTOM_API_KEY=                                      # Empty for Ollama (no auth needed)
 # CUSTOM_MODEL_NAME=llama3.2                          # Default model name
->>>>>>> f3001cc3
 
 # Optional: Default model to use
 # Options: 'auto' (Claude picks best model), 'pro', 'flash', 'o3', 'o3-mini', 'o4-mini', 'o4-mini-high' etc
