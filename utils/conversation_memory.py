"""
Conversation Memory for AI-to-AI Multi-turn Discussions

This module provides conversation persistence and context reconstruction for
stateless MCP (Model Context Protocol) environments. It enables multi-turn
conversations between Claude and Gemini by storing conversation state in memory
across independent request cycles.

CRITICAL ARCHITECTURAL REQUIREMENT:
This conversation memory system is designed for PERSISTENT MCP SERVER PROCESSES.
It uses in-memory storage that persists only within a single Python process.

⚠️  IMPORTANT: This system will NOT work correctly if MCP tool calls are made
    as separate subprocess invocations (each subprocess starts with empty memory).

    WORKING SCENARIO: Claude Desktop with persistent MCP server process
    FAILING SCENARIO: Simulator tests calling server.py as individual subprocesses

    Root cause of test failures: Each subprocess call loses the conversation
    state from previous calls because memory is process-specific, not shared
    across subprocess boundaries.

ARCHITECTURE OVERVIEW:
The MCP protocol is inherently stateless - each tool request is independent
with no memory of previous interactions. This module bridges that gap by:

1. Creating persistent conversation threads with unique UUIDs
2. Storing complete conversation context (turns, files, metadata) in memory
3. Reconstructing conversation history when tools are called with continuation_id
4. Supporting cross-tool continuation - seamlessly switch between different tools
   while maintaining full conversation context and file references

CROSS-TOOL CONTINUATION:
A conversation started with one tool (e.g., 'analyze') can be continued with
any other tool (e.g., 'codereview', 'debug', 'chat') using the same continuation_id.
The second tool will have access to:
- All previous conversation turns and responses
- File context from previous tools (preserved in conversation history)
- Original thread metadata and timing information
- Accumulated knowledge from the entire conversation

Key Features:
- UUID-based conversation thread identification with security validation
- Turn-by-turn conversation history storage with tool attribution
- Cross-tool continuation support - switch tools while preserving context
- File context preservation - files shared in earlier turns remain accessible
- NEWEST-FIRST FILE PRIORITIZATION - when the same file appears in multiple turns,
  references from newer turns take precedence over older ones. This ensures the
  most recent file context is preserved when token limits require exclusions.
- Automatic turn limiting (20 turns max) to prevent runaway conversations
- Context reconstruction for stateless request continuity
<<<<<<< HEAD
- Redis-based persistence with automatic expiration (3 hour TTL)
=======
- In-memory persistence with automatic expiration (3 hour TTL)
>>>>>>> 4dae6e45
- Thread-safe operations for concurrent access
- Graceful degradation when storage is unavailable

DUAL PRIORITIZATION STRATEGY (Files & Conversations):
The conversation memory system implements sophisticated prioritization for both files and
conversation turns, using a consistent "newest-first" approach during collection but
presenting information in the optimal format for LLM consumption:

FILE PRIORITIZATION (Newest-First Throughout):
1. When collecting files across conversation turns, the system walks BACKWARDS through
   turns (newest to oldest) and builds a unique file list
2. If the same file path appears in multiple turns, only the reference from the
   NEWEST turn is kept in the final list
3. This "newest-first" ordering is preserved throughout the entire pipeline:
   - get_conversation_file_list() establishes the order
   - build_conversation_history() maintains it during token budgeting
   - When token limits are hit, OLDER files are excluded first
4. This strategy works across conversation chains - files from newer turns in ANY
   thread take precedence over files from older turns in ANY thread

CONVERSATION TURN PRIORITIZATION (Newest-First Collection, Chronological Presentation):
1. COLLECTION PHASE: Processes turns newest-to-oldest to prioritize recent context
   - When token budget is tight, OLDER turns are excluded first
   - Ensures most contextually relevant recent exchanges are preserved
2. PRESENTATION PHASE: Reverses collected turns to chronological order (oldest-first)
   - LLM sees natural conversation flow: "Turn 1 → Turn 2 → Turn 3..."
   - Maintains proper sequential understanding while preserving recency prioritization

This dual approach ensures optimal context preservation (newest-first) with natural
conversation flow (chronological) for maximum LLM comprehension and relevance.

DUAL PRIORITIZATION STRATEGY (Files & Conversations):
The conversation memory system implements sophisticated prioritization for both files and
conversation turns, using a consistent "newest-first" approach during collection but
presenting information in the optimal format for LLM consumption:

FILE PRIORITIZATION (Newest-First Throughout):
1. When collecting files across conversation turns, the system walks BACKWARDS through
   turns (newest to oldest) and builds a unique file list
2. If the same file path appears in multiple turns, only the reference from the
   NEWEST turn is kept in the final list
3. This "newest-first" ordering is preserved throughout the entire pipeline:
   - get_conversation_file_list() establishes the order
   - build_conversation_history() maintains it during token budgeting
   - When token limits are hit, OLDER files are excluded first
4. This strategy works across conversation chains - files from newer turns in ANY
   thread take precedence over files from older turns in ANY thread

CONVERSATION TURN PRIORITIZATION (Newest-First Collection, Chronological Presentation):
1. COLLECTION PHASE: Processes turns newest-to-oldest to prioritize recent context
   - When token budget is tight, OLDER turns are excluded first
   - Ensures most contextually relevant recent exchanges are preserved
2. PRESENTATION PHASE: Reverses collected turns to chronological order (oldest-first)
   - LLM sees natural conversation flow: "Turn 1 → Turn 2 → Turn 3..."
   - Maintains proper sequential understanding while preserving recency prioritization

This dual approach ensures optimal context preservation (newest-first) with natural
conversation flow (chronological) for maximum LLM comprehension and relevance.

USAGE EXAMPLE:
1. Tool A creates thread: create_thread("analyze", request_data) → returns UUID
2. Tool A adds response: add_turn(UUID, "assistant", response, files=[...], tool_name="analyze")
3. Tool B continues thread: get_thread(UUID) → retrieves full context
4. Tool B sees conversation history via build_conversation_history()
5. Tool B adds its response: add_turn(UUID, "assistant", response, tool_name="codereview")

DUAL STRATEGY EXAMPLE:
Conversation has 5 turns, token budget allows only 3 turns:

Collection Phase (Newest-First Priority):
- Evaluates: Turn 5 → Turn 4 → Turn 3 → Turn 2 → Turn 1
- Includes: Turn 5, Turn 4, Turn 3 (newest 3 fit in budget)
- Excludes: Turn 2, Turn 1 (oldest, dropped due to token limits)

Presentation Phase (Chronological Order):
- LLM sees: "--- Turn 3 (Claude) ---", "--- Turn 4 (Gemini) ---", "--- Turn 5 (Claude) ---"
- Natural conversation flow maintained despite prioritizing recent context

This enables true AI-to-AI collaboration across the entire tool ecosystem with optimal
context preservation and natural conversation understanding.
"""

import logging
import os
import uuid
from datetime import datetime, timezone
from typing import Any, Optional

from pydantic import BaseModel

logger = logging.getLogger(__name__)

# Configuration constants
# Get max conversation turns from environment, default to 20 turns (10 exchanges)
try:
    MAX_CONVERSATION_TURNS = int(os.getenv("MAX_CONVERSATION_TURNS", "20"))
    if MAX_CONVERSATION_TURNS <= 0:
        logger.warning(f"Invalid MAX_CONVERSATION_TURNS value ({MAX_CONVERSATION_TURNS}), using default of 20 turns")
        MAX_CONVERSATION_TURNS = 20
except ValueError:
    logger.warning(
        f"Invalid MAX_CONVERSATION_TURNS value ('{os.getenv('MAX_CONVERSATION_TURNS')}'), using default of 20 turns"
    )
    MAX_CONVERSATION_TURNS = 20

# Get conversation timeout from environment (in hours), default to 3 hours
try:
    CONVERSATION_TIMEOUT_HOURS = int(os.getenv("CONVERSATION_TIMEOUT_HOURS", "3"))
    if CONVERSATION_TIMEOUT_HOURS <= 0:
        logger.warning(
            f"Invalid CONVERSATION_TIMEOUT_HOURS value ({CONVERSATION_TIMEOUT_HOURS}), using default of 3 hours"
        )
        CONVERSATION_TIMEOUT_HOURS = 3
except ValueError:
    logger.warning(
        f"Invalid CONVERSATION_TIMEOUT_HOURS value ('{os.getenv('CONVERSATION_TIMEOUT_HOURS')}'), using default of 3 hours"
    )
    CONVERSATION_TIMEOUT_HOURS = 3

CONVERSATION_TIMEOUT_SECONDS = CONVERSATION_TIMEOUT_HOURS * 3600


class ConversationTurn(BaseModel):
    """
    Single turn in a conversation

    Represents one exchange in the AI-to-AI conversation, tracking both
    the content and metadata needed for cross-tool continuation.

    Attributes:
        role: "user" (Claude) or "assistant" (Gemini/O3/etc)
        content: The actual message content/response
        timestamp: ISO timestamp when this turn was created
        files: List of file paths referenced in this specific turn
        images: List of image paths referenced in this specific turn
        tool_name: Which tool generated this turn (for cross-tool tracking)
        model_provider: Provider used (e.g., "google", "openai")
        model_name: Specific model used (e.g., "gemini-2.5-flash", "o3-mini")
        model_metadata: Additional model-specific metadata (e.g., thinking mode, token usage)
    """

    role: str  # "user" or "assistant"
    content: str
    timestamp: str
    files: Optional[list[str]] = None  # Files referenced in this turn
    images: Optional[list[str]] = None  # Images referenced in this turn
    tool_name: Optional[str] = None  # Tool used for this turn
    model_provider: Optional[str] = None  # Model provider (google, openai, etc)
    model_name: Optional[str] = None  # Specific model used
    model_metadata: Optional[dict[str, Any]] = None  # Additional model info


class ThreadContext(BaseModel):
    """
    Complete conversation context for a thread

    Contains all information needed to reconstruct a conversation state
    across different tools and request cycles. This is the core data
    structure that enables cross-tool continuation.

    Attributes:
        thread_id: UUID identifying this conversation thread
        parent_thread_id: UUID of parent thread (for conversation chains)
        created_at: ISO timestamp when thread was created
        last_updated_at: ISO timestamp of last modification
        tool_name: Name of the tool that initiated this thread
        turns: List of all conversation turns in chronological order
        initial_context: Original request data that started the conversation
    """

    thread_id: str
    parent_thread_id: Optional[str] = None  # Parent thread for conversation chains
    created_at: str
    last_updated_at: str
    tool_name: str  # Tool that created this thread (preserved for attribution)
    turns: list[ConversationTurn]
    initial_context: dict[str, Any]  # Original request parameters


def get_storage():
    """
    Get in-memory storage backend for conversation persistence.

    Returns:
        InMemoryStorage: Thread-safe in-memory storage backend
    """
    from .storage_backend import get_storage_backend

    return get_storage_backend()


def create_thread(tool_name: str, initial_request: dict[str, Any], parent_thread_id: Optional[str] = None) -> str:
    """
    Create new conversation thread and return thread ID

    Initializes a new conversation thread for AI-to-AI discussions.
    This is called when a tool wants to enable follow-up conversations
    or when Claude explicitly starts a multi-turn interaction.

    Args:
        tool_name: Name of the tool creating this thread (e.g., "analyze", "chat")
        initial_request: Original request parameters (will be filtered for serialization)
        parent_thread_id: Optional parent thread ID for conversation chains

    Returns:
        str: UUID thread identifier that can be used for continuation

    Note:
        - Thread expires after the configured timeout (default: 3 hours)
        - Non-serializable parameters are filtered out automatically
        - Thread can be continued by any tool using the returned UUID
        - Parent thread creates a chain for conversation history traversal
    """
    thread_id = str(uuid.uuid4())
    now = datetime.now(timezone.utc).isoformat()

    # Filter out non-serializable parameters to avoid JSON encoding issues
    filtered_context = {
        k: v
        for k, v in initial_request.items()
        if k not in ["temperature", "thinking_mode", "model", "continuation_id"]
    }

    context = ThreadContext(
        thread_id=thread_id,
        parent_thread_id=parent_thread_id,  # Link to parent for conversation chains
        created_at=now,
        last_updated_at=now,
        tool_name=tool_name,  # Track which tool initiated this conversation
        turns=[],  # Empty initially, turns added via add_turn()
        initial_context=filtered_context,
    )

<<<<<<< HEAD
    # Store in Redis with configurable TTL to prevent indefinite accumulation
    client = get_redis_client()
    key = f"thread:{thread_id}"
    client.setex(key, CONVERSATION_TIMEOUT_SECONDS, context.model_dump_json())
=======
    # Store in memory with configurable TTL to prevent indefinite accumulation
    storage = get_storage()
    key = f"thread:{thread_id}"
    storage.setex(key, CONVERSATION_TIMEOUT_SECONDS, context.model_dump_json())
>>>>>>> 4dae6e45

    logger.debug(f"[THREAD] Created new thread {thread_id} with parent {parent_thread_id}")

    return thread_id


def get_thread(thread_id: str) -> Optional[ThreadContext]:
    """
    Retrieve thread context from in-memory storage

    Fetches complete conversation context for cross-tool continuation.
    This is the core function that enables tools to access conversation
    history from previous interactions.

    Args:
        thread_id: UUID of the conversation thread

    Returns:
        ThreadContext: Complete conversation context if found
        None: If thread doesn't exist, expired, or invalid UUID

    Security:
        - Validates UUID format to prevent injection attacks
        - Handles storage connection failures gracefully
        - No error information leakage on failure
    """
    if not thread_id or not _is_valid_uuid(thread_id):
        return None

    try:
        storage = get_storage()
        key = f"thread:{thread_id}"
        data = storage.get(key)

        if data:
            return ThreadContext.model_validate_json(data)
        return None
    except Exception:
        # Silently handle errors to avoid exposing storage details
        return None


def add_turn(
    thread_id: str,
    role: str,
    content: str,
    files: Optional[list[str]] = None,
    images: Optional[list[str]] = None,
    tool_name: Optional[str] = None,
    model_provider: Optional[str] = None,
    model_name: Optional[str] = None,
    model_metadata: Optional[dict[str, Any]] = None,
) -> bool:
    """
    Add turn to existing thread with atomic file ordering.

    Appends a new conversation turn to an existing thread. This is the core
    function for building conversation history and enabling cross-tool
    continuation. Each turn preserves the tool and model that generated it,
    and tracks file reception order using atomic Redis counters.

    Args:
        thread_id: UUID of the conversation thread
        role: "user" (Claude) or "assistant" (Gemini/O3/etc)
        content: The actual message/response content
        files: Optional list of files referenced in this turn
        images: Optional list of images referenced in this turn
        tool_name: Name of the tool adding this turn (for attribution)
        model_provider: Provider used (e.g., "google", "openai")
        model_name: Specific model used (e.g., "gemini-2.5-flash", "o3-mini")
        model_metadata: Additional model info (e.g., thinking mode, token usage)

    Returns:
        bool: True if turn was successfully added, False otherwise

    Failure cases:
        - Thread doesn't exist or expired
        - Maximum turn limit reached
        - Storage connection failure

    Note:
        - Refreshes thread TTL to configured timeout on successful update
        - Turn limits prevent runaway conversations
        - File references are preserved for cross-tool access with atomic ordering
<<<<<<< HEAD
=======
        - Image references are preserved for cross-tool visual context
>>>>>>> 4dae6e45
        - Model information enables cross-provider conversations
    """
    logger.debug(f"[FLOW] Adding {role} turn to {thread_id} ({tool_name})")

    context = get_thread(thread_id)
    if not context:
        logger.debug(f"[FLOW] Thread {thread_id} not found for turn addition")
        return False

    # Check turn limit to prevent runaway conversations
    if len(context.turns) >= MAX_CONVERSATION_TURNS:
        logger.debug(f"[FLOW] Thread {thread_id} at max turns ({MAX_CONVERSATION_TURNS})")
        return False

    # Create new turn with complete metadata
    turn = ConversationTurn(
        role=role,
        content=content,
        timestamp=datetime.now(timezone.utc).isoformat(),
        files=files,  # Preserved for cross-tool file context
        images=images,  # Preserved for cross-tool visual context
        tool_name=tool_name,  # Track which tool generated this turn
        model_provider=model_provider,  # Track model provider
        model_name=model_name,  # Track specific model
        model_metadata=model_metadata,  # Additional model info
    )

    context.turns.append(turn)
    context.last_updated_at = datetime.now(timezone.utc).isoformat()

    # Save back to storage and refresh TTL
    try:
        storage = get_storage()
        key = f"thread:{thread_id}"
<<<<<<< HEAD
        client.setex(key, CONVERSATION_TIMEOUT_SECONDS, context.model_dump_json())  # Refresh TTL to configured timeout
=======
        storage.setex(key, CONVERSATION_TIMEOUT_SECONDS, context.model_dump_json())  # Refresh TTL to configured timeout
>>>>>>> 4dae6e45
        return True
    except Exception as e:
        logger.debug(f"[FLOW] Failed to save turn to storage: {type(e).__name__}")
        return False


def get_thread_chain(thread_id: str, max_depth: int = 20) -> list[ThreadContext]:
    """
    Traverse the parent chain to get all threads in conversation sequence.

    Retrieves the complete conversation chain by following parent_thread_id
    links. Returns threads in chronological order (oldest first).

    Args:
        thread_id: Starting thread ID
        max_depth: Maximum chain depth to prevent infinite loops

    Returns:
        list[ThreadContext]: All threads in chain, oldest first
    """
    chain = []
    current_id = thread_id
    seen_ids = set()

    # Build chain from current to oldest
    while current_id and len(chain) < max_depth:
        # Prevent circular references
        if current_id in seen_ids:
            logger.warning(f"[THREAD] Circular reference detected in thread chain at {current_id}")
            break

        seen_ids.add(current_id)

        context = get_thread(current_id)
        if not context:
            logger.debug(f"[THREAD] Thread {current_id} not found in chain traversal")
            break

        chain.append(context)
        current_id = context.parent_thread_id

    # Reverse to get chronological order (oldest first)
    chain.reverse()

    logger.debug(f"[THREAD] Retrieved chain of {len(chain)} threads for {thread_id}")
    return chain


def get_conversation_file_list(context: ThreadContext) -> list[str]:
    """
    Extract all unique files from conversation turns with newest-first prioritization.

    This function implements the core file prioritization logic used throughout the
    conversation memory system. It walks backwards through conversation turns
    (from newest to oldest) and collects unique file references, ensuring that
    when the same file appears in multiple turns, the reference from the NEWEST
    turn takes precedence.

    PRIORITIZATION ALGORITHM:
    1. Iterate through turns in REVERSE order (index len-1 down to 0)
    2. For each turn, process files in the order they appear in turn.files
    3. Add file to result list only if not already seen (newest reference wins)
    4. Skip duplicate files that were already added from newer turns

    This ensures that:
    - Files from newer conversation turns appear first in the result
    - When the same file is referenced multiple times, only the newest reference is kept
    - The order reflects the most recent conversation context

    Example:
        Turn 1: files = ["main.py", "utils.py"]
        Turn 2: files = ["test.py"]
        Turn 3: files = ["main.py", "config.py"]  # main.py appears again

        Result: ["main.py", "config.py", "test.py", "utils.py"]
        (main.py from Turn 3 takes precedence over Turn 1)

    Args:
        context: ThreadContext containing all conversation turns to process

    Returns:
        list[str]: Unique file paths ordered by newest reference first.
                   Empty list if no turns exist or no files are referenced.

    Performance:
        - Time Complexity: O(n*m) where n=turns, m=avg files per turn
        - Space Complexity: O(f) where f=total unique files
        - Uses set for O(1) duplicate detection
    """
    if not context.turns:
        logger.debug("[FILES] No turns found, returning empty file list")
        return []

    # Collect files by walking backwards (newest to oldest turns)
    seen_files = set()
    file_list = []

    logger.debug(f"[FILES] Collecting files from {len(context.turns)} turns (newest first)")

    # Process turns in reverse order (newest first) - this is the CORE of newest-first prioritization
    # By iterating from len-1 down to 0, we encounter newer turns before older turns
    # When we find a duplicate file, we skip it because the newer version is already in our list
    for i in range(len(context.turns) - 1, -1, -1):  # REVERSE: newest turn first
        turn = context.turns[i]
        if turn.files:
            logger.debug(f"[FILES] Turn {i + 1} has {len(turn.files)} files: {turn.files}")
            for file_path in turn.files:
                if file_path not in seen_files:
                    # First time seeing this file - add it (this is the NEWEST reference)
                    seen_files.add(file_path)
                    file_list.append(file_path)
                    logger.debug(f"[FILES] Added new file: {file_path} (from turn {i + 1})")
                else:
                    # File already seen from a NEWER turn - skip this older reference
                    logger.debug(f"[FILES] Skipping duplicate file: {file_path} (newer version already included)")

    logger.debug(f"[FILES] Final file list ({len(file_list)}): {file_list}")
    return file_list

<<<<<<< HEAD

=======

def get_conversation_image_list(context: ThreadContext) -> list[str]:
    """
    Extract all unique images from conversation turns with newest-first prioritization.

    This function implements the identical prioritization logic as get_conversation_file_list()
    to ensure consistency in how images are handled across conversation turns. It walks
    backwards through conversation turns (from newest to oldest) and collects unique image
    references, ensuring that when the same image appears in multiple turns, the reference
    from the NEWEST turn takes precedence.

    PRIORITIZATION ALGORITHM:
    1. Iterate through turns in REVERSE order (index len-1 down to 0)
    2. For each turn, process images in the order they appear in turn.images
    3. Add image to result list only if not already seen (newest reference wins)
    4. Skip duplicate images that were already added from newer turns

    This ensures that:
    - Images from newer conversation turns appear first in the result
    - When the same image is referenced multiple times, only the newest reference is kept
    - The order reflects the most recent conversation context

    Example:
        Turn 1: images = ["diagram.png", "flow.jpg"]
        Turn 2: images = ["error.png"]
        Turn 3: images = ["diagram.png", "updated.png"]  # diagram.png appears again

        Result: ["diagram.png", "updated.png", "error.png", "flow.jpg"]
        (diagram.png from Turn 3 takes precedence over Turn 1)

    Args:
        context: ThreadContext containing all conversation turns to process

    Returns:
        list[str]: Unique image paths ordered by newest reference first.
                   Empty list if no turns exist or no images are referenced.

    Performance:
        - Time Complexity: O(n*m) where n=turns, m=avg images per turn
        - Space Complexity: O(i) where i=total unique images
        - Uses set for O(1) duplicate detection
    """
    if not context.turns:
        logger.debug("[IMAGES] No turns found, returning empty image list")
        return []

    # Collect images by walking backwards (newest to oldest turns)
    seen_images = set()
    image_list = []

    logger.debug(f"[IMAGES] Collecting images from {len(context.turns)} turns (newest first)")

    # Process turns in reverse order (newest first) - this is the CORE of newest-first prioritization
    # By iterating from len-1 down to 0, we encounter newer turns before older turns
    # When we find a duplicate image, we skip it because the newer version is already in our list
    for i in range(len(context.turns) - 1, -1, -1):  # REVERSE: newest turn first
        turn = context.turns[i]
        if turn.images:
            logger.debug(f"[IMAGES] Turn {i + 1} has {len(turn.images)} images: {turn.images}")
            for image_path in turn.images:
                if image_path not in seen_images:
                    # First time seeing this image - add it (this is the NEWEST reference)
                    seen_images.add(image_path)
                    image_list.append(image_path)
                    logger.debug(f"[IMAGES] Added new image: {image_path} (from turn {i + 1})")
                else:
                    # Image already seen from a NEWER turn - skip this older reference
                    logger.debug(f"[IMAGES] Skipping duplicate image: {image_path} (newer version already included)")

    logger.debug(f"[IMAGES] Final image list ({len(image_list)}): {image_list}")
    return image_list


>>>>>>> 4dae6e45
def _plan_file_inclusion_by_size(all_files: list[str], max_file_tokens: int) -> tuple[list[str], list[str], int]:
    """
    Plan which files to include based on size constraints.

    This is ONLY used for conversation history building, not MCP boundary checks.

    Args:
        all_files: List of files to consider for inclusion
        max_file_tokens: Maximum tokens available for file content

    Returns:
        Tuple of (files_to_include, files_to_skip, estimated_total_tokens)
    """
    if not all_files:
        return [], [], 0

    files_to_include = []
    files_to_skip = []
    total_tokens = 0

    logger.debug(f"[FILES] Planning inclusion for {len(all_files)} files with budget {max_file_tokens:,} tokens")

    for file_path in all_files:
        try:
<<<<<<< HEAD
            from utils.file_utils import estimate_file_tokens, translate_path_for_environment

            translated_path = translate_path_for_environment(file_path)

            if os.path.exists(translated_path) and os.path.isfile(translated_path):
=======
            from utils.file_utils import estimate_file_tokens

            if os.path.exists(file_path) and os.path.isfile(file_path):
>>>>>>> 4dae6e45
                # Use centralized token estimation for consistency
                estimated_tokens = estimate_file_tokens(file_path)

                if total_tokens + estimated_tokens <= max_file_tokens:
                    files_to_include.append(file_path)
                    total_tokens += estimated_tokens
                    logger.debug(
                        f"[FILES] Including {file_path} - {estimated_tokens:,} tokens (total: {total_tokens:,})"
                    )
                else:
                    files_to_skip.append(file_path)
                    logger.debug(
                        f"[FILES] Skipping {file_path} - would exceed budget (needs {estimated_tokens:,} tokens)"
                    )
            else:
                files_to_skip.append(file_path)
                # More descriptive message for missing files
<<<<<<< HEAD
                if not os.path.exists(translated_path):
=======
                if not os.path.exists(file_path):
>>>>>>> 4dae6e45
                    logger.debug(
                        f"[FILES] Skipping {file_path} - file no longer exists (may have been moved/deleted since conversation)"
                    )
                else:
                    logger.debug(f"[FILES] Skipping {file_path} - file not accessible (not a regular file)")

        except Exception as e:
            files_to_skip.append(file_path)
            logger.debug(f"[FILES] Skipping {file_path} - error during processing: {type(e).__name__}: {e}")

    logger.debug(
        f"[FILES] Inclusion plan: {len(files_to_include)} include, {len(files_to_skip)} skip, {total_tokens:,} tokens"
    )
    return files_to_include, files_to_skip, total_tokens


def build_conversation_history(context: ThreadContext, model_context=None, read_files_func=None) -> tuple[str, int]:
    """
    Build formatted conversation history for tool prompts with embedded file contents.

    Creates a comprehensive conversation history that includes both conversation turns and
    file contents, with intelligent prioritization to maximize relevant context within
    token limits. This function enables stateless tools to access complete conversation
    context from previous interactions, including cross-tool continuations.

    FILE PRIORITIZATION BEHAVIOR:
    Files from newer conversation turns are prioritized over files from older turns.
    When the same file appears in multiple turns, the reference from the NEWEST turn
    takes precedence. This ensures the most recent file context is preserved when
    token limits require file exclusions.

    CONVERSATION CHAIN HANDLING:
    If the thread has a parent_thread_id, this function traverses the entire chain
    to include complete conversation history across multiple linked threads. File
    prioritization works across the entire chain, not just the current thread.

    CONVERSATION TURN ORDERING STRATEGY:
    The function employs a sophisticated two-phase approach for optimal token utilization:

    PHASE 1 - COLLECTION (Newest-First for Token Budget):
    - Processes conversation turns in REVERSE chronological order (newest to oldest)
    - Prioritizes recent turns within token constraints
    - If token budget is exceeded, OLDER turns are excluded first
    - Ensures the most contextually relevant recent exchanges are preserved

    PHASE 2 - PRESENTATION (Chronological for LLM Understanding):
    - Reverses the collected turns back to chronological order (oldest to newest)
    - Presents conversation flow naturally for LLM comprehension
    - Maintains "--- Turn 1, Turn 2, Turn 3..." sequential numbering
    - Enables LLM to follow conversation progression logically

    This approach balances recency prioritization with natural conversation flow.

    TOKEN MANAGEMENT:
    - Uses model-specific token allocation (file_tokens + history_tokens)
    - Files are embedded ONCE at the start to prevent duplication
    - Turn collection prioritizes newest-first, presentation shows chronologically
    - Stops adding turns when token budget would be exceeded
    - Gracefully handles token limits with informative notes

    Args:
        context: ThreadContext containing the conversation to format
        model_context: ModelContext for token allocation (optional, uses DEFAULT_MODEL fallback)
        read_files_func: Optional function to read files (primarily for testing)

    Returns:
        tuple[str, int]: (formatted_conversation_history, total_tokens_used)
        Returns ("", 0) if no conversation turns exist in the context

    Output Format:
        === CONVERSATION HISTORY (CONTINUATION) ===
        Thread: <thread_id>
        Tool: <original_tool_name>
        Turn <current>/<max_allowed>
        You are continuing this conversation thread from where it left off.

        === FILES REFERENCED IN THIS CONVERSATION ===
        The following files have been shared and analyzed during our conversation.
        [NOTE: X files omitted due to size constraints]
        Refer to these when analyzing the context and requests below:

        <embedded_file_contents_with_line_numbers>

        === END REFERENCED FILES ===

        Previous conversation turns:

        --- Turn 1 (Claude) ---
        Files used in this turn: file1.py, file2.py

        <turn_content>

        --- Turn 2 (Gemini using analyze via google/gemini-2.5-flash) ---
        Files used in this turn: file3.py

        <turn_content>

        === END CONVERSATION HISTORY ===

        IMPORTANT: You are continuing an existing conversation thread...
        This is turn X of the conversation - use the conversation history above...

    Cross-Tool Collaboration:
        This formatted history allows any tool to "see" both conversation context AND
        file contents from previous tools, enabling seamless handoffs between analyze,
        codereview, debug, chat, and other tools while maintaining complete context.

    Performance Characteristics:
        - O(n) file collection with newest-first prioritization
        - Intelligent token budgeting prevents context window overflow
<<<<<<< HEAD
        - Redis-based persistence with automatic TTL management
=======
        - In-memory persistence with automatic TTL management
>>>>>>> 4dae6e45
        - Graceful degradation when files are inaccessible or too large
    """
    # Get the complete thread chain
    if context.parent_thread_id:
        # This thread has a parent, get the full chain
        chain = get_thread_chain(context.thread_id)

        # Collect all turns from all threads in chain
        all_turns = []
        total_turns = 0

        for thread in chain:
            all_turns.extend(thread.turns)
            total_turns += len(thread.turns)

        # Use centralized file collection logic for consistency across the entire chain
        # This ensures files from newer turns across ALL threads take precedence
        # over files from older turns, maintaining the newest-first prioritization
        # even when threads are chained together
        temp_context = ThreadContext(
            thread_id="merged_chain",
            created_at=context.created_at,
            last_updated_at=context.last_updated_at,
            tool_name=context.tool_name,
            turns=all_turns,  # All turns from entire chain in chronological order
            initial_context=context.initial_context,
        )
        all_files = get_conversation_file_list(temp_context)  # Applies newest-first logic to entire chain
        logger.debug(f"[THREAD] Built history from {len(chain)} threads with {total_turns} total turns")
    else:
        # Single thread, no parent chain
        all_turns = context.turns
        total_turns = len(context.turns)
        all_files = get_conversation_file_list(context)

    if not all_turns:
        return "", 0

    logger.debug(f"[FILES] Found {len(all_files)} unique files in conversation history")

    # Get model-specific token allocation early (needed for both files and turns)
    if model_context is None:
        from config import DEFAULT_MODEL, IS_AUTO_MODE
        from utils.model_context import ModelContext

        # In auto mode, use an intelligent fallback model for token calculations
        # since "auto" is not a real model with a provider
        model_name = DEFAULT_MODEL
        if IS_AUTO_MODE and model_name.lower() == "auto":
            # Use intelligent fallback based on available API keys
            from providers.registry import ModelProviderRegistry

            model_name = ModelProviderRegistry.get_preferred_fallback_model()

        model_context = ModelContext(model_name)

    token_allocation = model_context.calculate_token_allocation()
    max_file_tokens = token_allocation.file_tokens
    max_history_tokens = token_allocation.history_tokens

    logger.debug(f"[HISTORY] Using model-specific limits for {model_context.model_name}:")
    logger.debug(f"[HISTORY]   Max file tokens: {max_file_tokens:,}")
    logger.debug(f"[HISTORY]   Max history tokens: {max_history_tokens:,}")

    history_parts = [
        "=== CONVERSATION HISTORY (CONTINUATION) ===",
        f"Thread: {context.thread_id}",
        f"Tool: {context.tool_name}",  # Original tool that started the conversation
        f"Turn {total_turns}/{MAX_CONVERSATION_TURNS}",
        "You are continuing this conversation thread from where it left off.",
        "",
    ]

    # Embed files referenced in this conversation with size-aware selection
    if all_files:
        logger.debug(f"[FILES] Starting embedding for {len(all_files)} files")

        # Plan file inclusion based on size constraints
        # CRITICAL: all_files is already ordered by newest-first prioritization from get_conversation_file_list()
        # So when _plan_file_inclusion_by_size() hits token limits, it naturally excludes OLDER files first
        # while preserving the most recent file references - exactly what we want!
        files_to_include, files_to_skip, estimated_tokens = _plan_file_inclusion_by_size(all_files, max_file_tokens)

        if files_to_skip:
            logger.info(f"[FILES] Excluding {len(files_to_skip)} files from conversation history: {files_to_skip}")
            logger.debug("[FILES] Files excluded for various reasons (size constraints, missing files, access issues)")

        if files_to_include:
            history_parts.extend(
                [
                    "=== FILES REFERENCED IN THIS CONVERSATION ===",
                    "The following files have been shared and analyzed during our conversation.",
                    (
                        ""
                        if not files_to_skip
                        else f"[NOTE: {len(files_to_skip)} files omitted (size constraints, missing files, or access issues)]"
                    ),
                    "Refer to these when analyzing the context and requests below:",
                    "",
                ]
            )

            if read_files_func is None:
                from utils.file_utils import read_file_content

                # Process files for embedding
                file_contents = []
                total_tokens = 0
                files_included = 0

                for file_path in files_to_include:
                    try:
                        logger.debug(f"[FILES] Processing file {file_path}")
                        formatted_content, content_tokens = read_file_content(file_path)
                        if formatted_content:
                            file_contents.append(formatted_content)
                            total_tokens += content_tokens
                            files_included += 1
                            logger.debug(
                                f"File embedded in conversation history: {file_path} ({content_tokens:,} tokens)"
                            )
                        else:
                            logger.debug(f"File skipped (empty content): {file_path}")
                    except Exception as e:
                        # More descriptive error handling for missing files
                        try:
<<<<<<< HEAD
                            from utils.file_utils import translate_path_for_environment

                            translated_path = translate_path_for_environment(file_path)
                            if not os.path.exists(translated_path):
=======
                            if not os.path.exists(file_path):
>>>>>>> 4dae6e45
                                logger.info(
                                    f"File no longer accessible for conversation history: {file_path} - file was moved/deleted since conversation (marking as excluded)"
                                )
                            else:
                                logger.warning(
                                    f"Failed to embed file in conversation history: {file_path} - {type(e).__name__}: {e}"
                                )
                        except Exception:
                            # Fallback if path translation also fails
                            logger.warning(
                                f"Failed to embed file in conversation history: {file_path} - {type(e).__name__}: {e}"
                            )
                        continue

                if file_contents:
                    files_content = "".join(file_contents)
                    if files_to_skip:
                        files_content += (
                            f"\n[NOTE: {len(files_to_skip)} additional file(s) were omitted due to size constraints, missing files, or access issues. "
                            f"These were older files from earlier conversation turns.]\n"
                        )
                    history_parts.append(files_content)
                    logger.debug(
                        f"Conversation history file embedding complete: {files_included} files embedded, {len(files_to_skip)} omitted, {total_tokens:,} total tokens"
                    )
                else:
                    history_parts.append("(No accessible files found)")
                    logger.debug(f"[FILES] No accessible files found from {len(files_to_include)} planned files")
            else:
<<<<<<< HEAD
                # Fallback to original read_files function for backward compatibility
=======
                # Fallback to original read_files function
>>>>>>> 4dae6e45
                files_content = read_files_func(all_files)
                if files_content:
                    # Add token validation for the combined file content
                    from utils.token_utils import check_token_limit

                    within_limit, estimated_tokens = check_token_limit(files_content)
                    if within_limit:
                        history_parts.append(files_content)
                    else:
                        # Handle token limit exceeded for conversation files
                        error_message = f"ERROR: The total size of files referenced in this conversation has exceeded the context limit and cannot be displayed.\nEstimated tokens: {estimated_tokens}, but limit is {max_file_tokens}."
                        history_parts.append(error_message)
                else:
                    history_parts.append("(No accessible files found)")

        history_parts.extend(
            [
                "",
                "=== END REFERENCED FILES ===",
                "",
            ]
        )

    history_parts.append("Previous conversation turns:")

    # === PHASE 1: COLLECTION (Newest-First for Token Budget) ===
    # Build conversation turns bottom-up (most recent first) to prioritize recent context within token limits
    # This ensures we include as many recent turns as possible within the token budget by excluding
    # OLDER turns first when space runs out, preserving the most contextually relevant exchanges
    turn_entries = []  # Will store (index, formatted_turn_content) for chronological ordering later
    total_turn_tokens = 0
    file_embedding_tokens = sum(model_context.estimate_tokens(part) for part in history_parts)

    # CRITICAL: Process turns in REVERSE chronological order (newest to oldest)
    # This prioritization strategy ensures recent context is preserved when token budget is tight
    for idx in range(len(all_turns) - 1, -1, -1):
        turn = all_turns[idx]
        turn_num = idx + 1
        role_label = "Claude" if turn.role == "user" else "Gemini"

        # Build the complete turn content
        turn_parts = []

        # Add turn header with tool attribution for cross-tool tracking
        turn_header = f"\n--- Turn {turn_num} ({role_label}"
        if turn.tool_name:
            turn_header += f" using {turn.tool_name}"

        # Add model info if available
        if turn.model_provider and turn.model_name:
            turn_header += f" via {turn.model_provider}/{turn.model_name}"

        turn_header += ") ---"
        turn_parts.append(turn_header)

        # Get tool-specific formatting if available
        # This includes file references and the actual content
        tool_formatted_content = _get_tool_formatted_content(turn)
        turn_parts.extend(tool_formatted_content)

        # Calculate tokens for this turn
        turn_content = "\n".join(turn_parts)
        turn_tokens = model_context.estimate_tokens(turn_content)

        # Check if adding this turn would exceed history budget
        if file_embedding_tokens + total_turn_tokens + turn_tokens > max_history_tokens:
            # Stop adding turns - we've reached the limit
            logger.debug(f"[HISTORY] Stopping at turn {turn_num} - would exceed history budget")
            logger.debug(f"[HISTORY]   File tokens: {file_embedding_tokens:,}")
            logger.debug(f"[HISTORY]   Turn tokens so far: {total_turn_tokens:,}")
            logger.debug(f"[HISTORY]   This turn: {turn_tokens:,}")
            logger.debug(f"[HISTORY]   Would total: {file_embedding_tokens + total_turn_tokens + turn_tokens:,}")
            logger.debug(f"[HISTORY]   Budget: {max_history_tokens:,}")
            break

        # Add this turn to our collection (we'll reverse it later for chronological presentation)
        # Store the original index to maintain proper turn numbering in final output
        turn_entries.append((idx, turn_content))
        total_turn_tokens += turn_tokens

    # === PHASE 2: PRESENTATION (Chronological for LLM Understanding) ===
    # Reverse the collected turns to restore chronological order (oldest first)
    # This gives the LLM a natural conversation flow: Turn 1 → Turn 2 → Turn 3...
    # while still having prioritized recent turns during the token-constrained collection phase
    turn_entries.reverse()

    # Add the turns in chronological order for natural LLM comprehension
    # The LLM will see: "--- Turn 1 (Claude) ---" followed by "--- Turn 2 (Gemini) ---" etc.
    for _, turn_content in turn_entries:
        history_parts.append(turn_content)

    # Log what we included
    included_turns = len(turn_entries)
    total_turns = len(all_turns)
    if included_turns < total_turns:
        logger.info(f"[HISTORY] Included {included_turns}/{total_turns} turns due to token limit")
        history_parts.append(f"\n[Note: Showing {included_turns} most recent turns out of {total_turns} total]")

    history_parts.extend(
        [
            "",
            "=== END CONVERSATION HISTORY ===",
            "",
            "IMPORTANT: You are continuing an existing conversation thread. Build upon the previous exchanges shown above,",
            "reference earlier points, and maintain consistency with what has been discussed.",
            "",
            "DO NOT repeat or summarize previous analysis, findings, or instructions that are already covered in the",
            "conversation history. Instead, provide only new insights, additional analysis, or direct answers to",
            "the follow-up question / concerns / insights. Assume the user has read the prior conversation.",
            "",
            f"This is turn {len(all_turns) + 1} of the conversation - use the conversation history above to provide a coherent continuation.",
        ]
    )

    # Calculate total tokens for the complete conversation history
    complete_history = "\n".join(history_parts)
    from utils.token_utils import estimate_tokens

    total_conversation_tokens = estimate_tokens(complete_history)

    # Summary log of what was built
    user_turns = len([t for t in all_turns if t.role == "user"])
    assistant_turns = len([t for t in all_turns if t.role == "assistant"])
    logger.debug(
        f"[FLOW] Built conversation history: {user_turns} user + {assistant_turns} assistant turns, {len(all_files)} files, {total_conversation_tokens:,} tokens"
    )

    return complete_history, total_conversation_tokens


def _get_tool_formatted_content(turn: ConversationTurn) -> list[str]:
    """
    Get tool-specific formatting for a conversation turn.

    This function attempts to use the tool's custom formatting method if available,
    falling back to default formatting if the tool cannot be found or doesn't
    provide custom formatting.

    Args:
        turn: The conversation turn to format

    Returns:
        list[str]: Formatted content lines for this turn
    """
    if turn.tool_name:
        try:
            # Dynamically import to avoid circular dependencies
            from server import TOOLS

            tool = TOOLS.get(turn.tool_name)
            if tool and hasattr(tool, "format_conversation_turn"):
                # Use tool-specific formatting
                return tool.format_conversation_turn(turn)
        except Exception as e:
            # Log but don't fail - fall back to default formatting
            logger.debug(f"[HISTORY] Could not get tool-specific formatting for {turn.tool_name}: {e}")

    # Default formatting
    return _default_turn_formatting(turn)


def _default_turn_formatting(turn: ConversationTurn) -> list[str]:
    """
    Default formatting for conversation turns.

    This provides the standard formatting when no tool-specific
    formatting is available.

    Args:
        turn: The conversation turn to format

    Returns:
        list[str]: Default formatted content lines
    """
    parts = []

    # Add files context if present
    if turn.files:
        parts.append(f"Files used in this turn: {', '.join(turn.files)}")
        parts.append("")  # Empty line for readability

    # Add the actual content
    parts.append(turn.content)

    return parts


def _is_valid_uuid(val: str) -> bool:
    """
    Validate UUID format for security

    Ensures thread IDs are valid UUIDs to prevent injection attacks
    and malformed requests.

    Args:
        val: String to validate as UUID

    Returns:
        bool: True if valid UUID format, False otherwise
    """
    try:
        uuid.UUID(val)
        return True
    except ValueError:
        return False<|MERGE_RESOLUTION|>--- conflicted
+++ resolved
@@ -49,11 +49,7 @@
   most recent file context is preserved when token limits require exclusions.
 - Automatic turn limiting (20 turns max) to prevent runaway conversations
 - Context reconstruction for stateless request continuity
-<<<<<<< HEAD
-- Redis-based persistence with automatic expiration (3 hour TTL)
-=======
 - In-memory persistence with automatic expiration (3 hour TTL)
->>>>>>> 4dae6e45
 - Thread-safe operations for concurrent access
 - Graceful degradation when storage is unavailable
 
@@ -287,17 +283,10 @@
         initial_context=filtered_context,
     )
 
-<<<<<<< HEAD
-    # Store in Redis with configurable TTL to prevent indefinite accumulation
-    client = get_redis_client()
-    key = f"thread:{thread_id}"
-    client.setex(key, CONVERSATION_TIMEOUT_SECONDS, context.model_dump_json())
-=======
     # Store in memory with configurable TTL to prevent indefinite accumulation
     storage = get_storage()
     key = f"thread:{thread_id}"
     storage.setex(key, CONVERSATION_TIMEOUT_SECONDS, context.model_dump_json())
->>>>>>> 4dae6e45
 
     logger.debug(f"[THREAD] Created new thread {thread_id} with parent {parent_thread_id}")
 
@@ -382,10 +371,7 @@
         - Refreshes thread TTL to configured timeout on successful update
         - Turn limits prevent runaway conversations
         - File references are preserved for cross-tool access with atomic ordering
-<<<<<<< HEAD
-=======
         - Image references are preserved for cross-tool visual context
->>>>>>> 4dae6e45
         - Model information enables cross-provider conversations
     """
     logger.debug(f"[FLOW] Adding {role} turn to {thread_id} ({tool_name})")
@@ -420,11 +406,7 @@
     try:
         storage = get_storage()
         key = f"thread:{thread_id}"
-<<<<<<< HEAD
-        client.setex(key, CONVERSATION_TIMEOUT_SECONDS, context.model_dump_json())  # Refresh TTL to configured timeout
-=======
         storage.setex(key, CONVERSATION_TIMEOUT_SECONDS, context.model_dump_json())  # Refresh TTL to configured timeout
->>>>>>> 4dae6e45
         return True
     except Exception as e:
         logger.debug(f"[FLOW] Failed to save turn to storage: {type(e).__name__}")
@@ -544,9 +526,6 @@
     logger.debug(f"[FILES] Final file list ({len(file_list)}): {file_list}")
     return file_list
 
-<<<<<<< HEAD
-
-=======
 
 def get_conversation_image_list(context: ThreadContext) -> list[str]:
     """
@@ -620,7 +599,6 @@
     return image_list
 
 
->>>>>>> 4dae6e45
 def _plan_file_inclusion_by_size(all_files: list[str], max_file_tokens: int) -> tuple[list[str], list[str], int]:
     """
     Plan which files to include based on size constraints.
@@ -645,17 +623,9 @@
 
     for file_path in all_files:
         try:
-<<<<<<< HEAD
-            from utils.file_utils import estimate_file_tokens, translate_path_for_environment
-
-            translated_path = translate_path_for_environment(file_path)
-
-            if os.path.exists(translated_path) and os.path.isfile(translated_path):
-=======
             from utils.file_utils import estimate_file_tokens
 
             if os.path.exists(file_path) and os.path.isfile(file_path):
->>>>>>> 4dae6e45
                 # Use centralized token estimation for consistency
                 estimated_tokens = estimate_file_tokens(file_path)
 
@@ -673,11 +643,7 @@
             else:
                 files_to_skip.append(file_path)
                 # More descriptive message for missing files
-<<<<<<< HEAD
-                if not os.path.exists(translated_path):
-=======
                 if not os.path.exists(file_path):
->>>>>>> 4dae6e45
                     logger.debug(
                         f"[FILES] Skipping {file_path} - file no longer exists (may have been moved/deleted since conversation)"
                     )
@@ -788,11 +754,7 @@
     Performance Characteristics:
         - O(n) file collection with newest-first prioritization
         - Intelligent token budgeting prevents context window overflow
-<<<<<<< HEAD
-        - Redis-based persistence with automatic TTL management
-=======
         - In-memory persistence with automatic TTL management
->>>>>>> 4dae6e45
         - Graceful degradation when files are inaccessible or too large
     """
     # Get the complete thread chain
@@ -919,14 +881,7 @@
                     except Exception as e:
                         # More descriptive error handling for missing files
                         try:
-<<<<<<< HEAD
-                            from utils.file_utils import translate_path_for_environment
-
-                            translated_path = translate_path_for_environment(file_path)
-                            if not os.path.exists(translated_path):
-=======
                             if not os.path.exists(file_path):
->>>>>>> 4dae6e45
                                 logger.info(
                                     f"File no longer accessible for conversation history: {file_path} - file was moved/deleted since conversation (marking as excluded)"
                                 )
@@ -956,11 +911,7 @@
                     history_parts.append("(No accessible files found)")
                     logger.debug(f"[FILES] No accessible files found from {len(files_to_include)} planned files")
             else:
-<<<<<<< HEAD
-                # Fallback to original read_files function for backward compatibility
-=======
                 # Fallback to original read_files function
->>>>>>> 4dae6e45
                 files_content = read_files_func(all_files)
                 if files_content:
                     # Add token validation for the combined file content
