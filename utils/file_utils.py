"""
File reading utilities with directory support and token management

This module provides secure file access functionality for the MCP server.
It implements critical security measures to prevent unauthorized file access
and manages token limits to ensure efficient API usage.

Key Features:
- Path validation and sandboxing to prevent directory traversal attacks
- Support for both individual files and recursive directory reading
- Token counting and management to stay within API limits
- Automatic file type detection and filtering
- Comprehensive error handling with informative messages

Security Model:
- All file access is restricted to PROJECT_ROOT and its subdirectories
- Absolute paths are required to prevent ambiguity
- Symbolic links are resolved to ensure they stay within bounds

CONVERSATION MEMORY INTEGRATION:
This module works with the conversation memory system to support efficient
multi-turn file handling:

1. DEDUPLICATION SUPPORT:
   - File reading functions are called by conversation-aware tools
   - Supports newest-first file prioritization by providing accurate token estimation
   - Enables efficient file content caching and token budget management

2. TOKEN BUDGET OPTIMIZATION:
   - Provides accurate token estimation for file content before reading
   - Supports the dual prioritization strategy by enabling precise budget calculations
   - Enables tools to make informed decisions about which files to include

3. CROSS-TOOL FILE PERSISTENCE:
   - File reading results are used across different tools in conversation chains
   - Consistent file access patterns support conversation continuation scenarios
   - Error handling preserves conversation flow when files become unavailable
"""

import json
import logging
import os
import time
from pathlib import Path
from typing import Callable, Optional

from .file_types import BINARY_EXTENSIONS, CODE_EXTENSIONS, IMAGE_EXTENSIONS, TEXT_EXTENSIONS
from .security_config import CONTAINER_WORKSPACE, EXCLUDED_DIRS, MCP_SIGNATURE_FILES, SECURITY_ROOT, WORKSPACE_ROOT
from .token_utils import DEFAULT_CONTEXT_WINDOW, estimate_tokens


def _is_builtin_custom_models_config(path_str: str) -> bool:
    """
    Check if path points to the server's built-in custom_models.json config file.

    This only matches the server's internal config, not user-specified CUSTOM_MODELS_CONFIG_PATH.
    We identify the built-in config by checking if it resolves to the server's conf directory.

    Args:
        path_str: Path to check

    Returns:
        True if this is the server's built-in custom_models.json config file
    """
    try:
        path = Path(path_str)

        # Get the server root by going up from this file: utils/file_utils.py -> server_root
        server_root = Path(__file__).parent.parent
        builtin_config = server_root / "conf" / "custom_models.json"

        # Check if the path resolves to the same file as our built-in config
        # This handles both relative and absolute paths to the same file
        return path.resolve() == builtin_config.resolve()

    except Exception:
        # If path resolution fails, it's not our built-in config
        return False


logger = logging.getLogger(__name__)


def is_mcp_directory(path: Path) -> bool:
    """
    Check if a directory is the MCP server's own directory.

    This prevents the MCP from including its own code when scanning projects
    where the MCP has been cloned as a subdirectory.

    Args:
        path: Directory path to check

    Returns:
        True if this appears to be the MCP directory
    """
    if not path.is_dir():
        return False

    # Check for multiple signature files to be sure
    matches = 0
    for sig_file in MCP_SIGNATURE_FILES:
        if (path / sig_file).exists():
            matches += 1
            if matches >= 3:  # Require at least 3 matches to be certain
                logger.info(f"Detected MCP directory at {path}, will exclude from scanning")
                return True
    return False


def get_user_home_directory() -> Optional[Path]:
    """
    Get the user's home directory based on environment variables.

    In Docker, USER_HOME should be set to the mounted home path.
    Outside Docker, we use Path.home() or environment variables.

    Returns:
        User's home directory path or None if not determinable
    """
    # Check for explicit USER_HOME env var (set in docker-compose.yml)
    user_home = os.environ.get("USER_HOME")
    if user_home:
        return Path(user_home).resolve()

    # In container, check if we're running in Docker
    if CONTAINER_WORKSPACE.exists():
        # We're in Docker but USER_HOME not set - use WORKSPACE_ROOT as fallback
        if WORKSPACE_ROOT:
            return Path(WORKSPACE_ROOT).resolve()

    # Outside Docker, use system home
    return Path.home()


def is_home_directory_root(path: Path) -> bool:
    """
    Check if the given path is the user's home directory root.

    This prevents scanning the entire home directory which could include
    sensitive data and non-project files.

    Args:
        path: Directory path to check

    Returns:
        True if this is the home directory root
    """
    user_home = get_user_home_directory()
    if not user_home:
        return False

    try:
        resolved_path = path.resolve()
        resolved_home = user_home.resolve()

        # Check if this is exactly the home directory
        if resolved_path == resolved_home:
            logger.warning(
                f"Attempted to scan user home directory root: {path}. Please specify a subdirectory instead."
            )
            return True

        # Also check common home directory patterns
        path_str = str(resolved_path).lower()
        home_patterns = [
            "/users/",  # macOS
            "/home/",  # Linux
            "c:\\users\\",  # Windows
            "c:/users/",  # Windows with forward slashes
        ]

        for pattern in home_patterns:
            if pattern in path_str:
                # Extract the user directory path
                # e.g., /Users/fahad or /home/username
                parts = path_str.split(pattern)
                if len(parts) > 1:
                    # Get the part after the pattern
                    after_pattern = parts[1]
                    # Check if we're at the user's root (no subdirectories)
                    if "/" not in after_pattern and "\\" not in after_pattern:
                        logger.warning(
                            f"Attempted to scan user home directory root: {path}. "
                            f"Please specify a subdirectory instead."
                        )
                        return True

    except Exception as e:
        logger.debug(f"Error checking if path is home directory: {e}")

    return False


def detect_file_type(file_path: str) -> str:
    """
    Detect file type for appropriate processing strategy.

    NOTE: This function is currently not used for line number auto-detection
    due to backward compatibility requirements. It is intended for future
    features requiring specific file type handling (e.g., image processing,
    binary file analysis, or enhanced file filtering).

    Args:
        file_path: Path to the file to analyze

    Returns:
        str: "text", "binary", or "image"
    """
    path = Path(file_path)

    # Check extension first (fast)
    extension = path.suffix.lower()
    if extension in TEXT_EXTENSIONS:
        return "text"
    elif extension in IMAGE_EXTENSIONS:
        return "image"
    elif extension in BINARY_EXTENSIONS:
        return "binary"

    # Fallback: check magic bytes for text vs binary
    # This is helpful for files without extensions or unknown extensions
    try:
        with open(path, "rb") as f:
            chunk = f.read(1024)
            # Simple heuristic: if we can decode as UTF-8, likely text
            chunk.decode("utf-8")
            return "text"
    except UnicodeDecodeError:
        return "binary"
    except (FileNotFoundError, PermissionError) as e:
        logger.warning(f"Could not access file {file_path} for type detection: {e}")
        return "unknown"


def should_add_line_numbers(file_path: str, include_line_numbers: Optional[bool] = None) -> bool:
    """
    Determine if line numbers should be added to a file.

    Args:
        file_path: Path to the file
        include_line_numbers: Explicit preference, or None for auto-detection

    Returns:
        bool: True if line numbers should be added
    """
    if include_line_numbers is not None:
        return include_line_numbers

    # Default: DO NOT add line numbers (backwards compatibility)
    # Tools that want line numbers must explicitly request them
    return False


def _normalize_line_endings(content: str) -> str:
    """
    Normalize line endings for consistent line numbering.

    Args:
        content: File content with potentially mixed line endings

    Returns:
        str: Content with normalized LF line endings
    """
    # Normalize all line endings to LF for consistent counting
    return content.replace("\r\n", "\n").replace("\r", "\n")


def _add_line_numbers(content: str) -> str:
    """
    Add line numbers to text content for precise referencing.

    Args:
        content: Text content to number

    Returns:
        str: Content with line numbers in format "  45│ actual code line"
        Supports files up to 99,999 lines with dynamic width allocation
    """
    # Normalize line endings first
    normalized_content = _normalize_line_endings(content)
    lines = normalized_content.split("\n")

    # Dynamic width allocation based on total line count
    # This supports files of any size by computing required width
    total_lines = len(lines)
    width = len(str(total_lines))
    width = max(width, 4)  # Minimum padding for readability

    # Format with dynamic width and clear separator
    numbered_lines = [f"{i + 1:{width}d}│ {line}" for i, line in enumerate(lines)]

    return "\n".join(numbered_lines)


def translate_path_for_environment(path_str: str) -> str:
    """
    Translate paths between host and container environments as needed.

    This is the unified path translation function that should be used by all
    tools and utilities throughout the codebase. It handles:
    1. Docker host-to-container path translation (host paths -> /workspace/...)
    2. Direct mode (no translation needed)
    3. Internal server files (conf/custom_models.json)
    4. Security validation and error handling

    Docker Path Translation Logic:
    - Input: /Users/john/project/src/file.py (host path from Claude)
    - WORKSPACE_ROOT: /Users/john/project (host path in env var)
    - Output: /workspace/src/file.py (container path for file operations)

    Args:
        path_str: Original path string from the client (absolute host path)

    Returns:
        Translated path appropriate for the current environment
    """
<<<<<<< HEAD
    # Handle built-in server config file - no translation needed
    if _is_builtin_custom_models_config(path_str):
        return path_str

=======
    # Allow access to specific internal application configuration files
    # Store as relative paths so they work in both Docker and standalone modes
    # Use exact paths for security - no wildcards or prefix matching
    ALLOWED_INTERNAL_PATHS = {
        "conf/custom_models.json",
        # Add other specific internal files here as needed
    }

    # Check for internal app paths - extract relative part if it's an /app/ path
    relative_internal_path = None
    if path_str.startswith("/app/"):
        relative_internal_path = path_str[5:]  # Remove "/app/" prefix
        if relative_internal_path.startswith("/"):
            relative_internal_path = relative_internal_path[1:]  # Remove leading slash if present

    # Check if this is an allowed internal file
    if relative_internal_path and relative_internal_path in ALLOWED_INTERNAL_PATHS:
        # Translate to appropriate path for current environment
        if not WORKSPACE_ROOT or not WORKSPACE_ROOT.strip() or not CONTAINER_WORKSPACE.exists():
            # Standalone mode: use relative path
            return "./" + relative_internal_path
        else:
            # Docker mode: use absolute app path
            return "/app/" + relative_internal_path

    # Handle other /app/ paths in standalone mode (for non-whitelisted files)
>>>>>>> d6d7bf8c
    if not WORKSPACE_ROOT or not WORKSPACE_ROOT.strip() or not CONTAINER_WORKSPACE.exists():
        if path_str.startswith("/app/"):
            # Convert Docker internal paths to local relative paths for standalone mode
            relative_path = path_str[5:]  # Remove "/app/" prefix
            if relative_path.startswith("/"):
                relative_path = relative_path[1:]  # Remove leading slash if present
            return "./" + relative_path
        # No other translation needed for standalone mode
        return path_str

    # Check if the path is already a container path (starts with /workspace)
    if path_str.startswith(str(CONTAINER_WORKSPACE) + "/") or path_str == str(CONTAINER_WORKSPACE):
        # Path is already translated to container format, return as-is
        return path_str

    try:
        # Use os.path.realpath for security - it resolves symlinks completely
        # This prevents symlink attacks that could escape the workspace
        real_workspace_root = Path(os.path.realpath(WORKSPACE_ROOT))
        # For the host path, we can't use realpath if it doesn't exist in the container
        # So we'll use Path().resolve(strict=False) instead
        real_host_path = Path(path_str).resolve(strict=False)

        # Security check: ensure the path is within the mounted workspace
        # This prevents path traversal attacks (e.g., ../../../etc/passwd)
        relative_path = real_host_path.relative_to(real_workspace_root)

        # Construct the container path
        container_path = CONTAINER_WORKSPACE / relative_path

        # Log the translation for debugging (but not sensitive paths)
        if str(container_path) != path_str:
            logger.info(f"Translated host path to container: {path_str} -> {container_path}")

        return str(container_path)

    except ValueError:
        # Path is not within the host's WORKSPACE_ROOT
        # In Docker, we cannot access files outside the mounted volume
        logger.warning(
            f"Path '{path_str}' is outside the mounted workspace '{WORKSPACE_ROOT}'. "
            f"Docker containers can only access files within the mounted directory."
        )
        # Return a clear error path that will fail gracefully
        return f"/inaccessible/outside/mounted/volume{path_str}"
    except Exception as e:
        # Log unexpected errors but don't expose internal details to clients
        logger.warning(f"Path translation failed for '{path_str}': {type(e).__name__}")
        # Return a clear error path that will fail gracefully
        return f"/inaccessible/translation/error{path_str}"


def resolve_and_validate_path(path_str: str) -> Path:
    """
    Resolves, translates, and validates a path against security policies.

    This is the primary security function that ensures all file access
    is properly sandboxed. It enforces three critical policies:
    1. Translate host paths to container paths if applicable (Docker environment)
    2. All paths must be absolute (no ambiguity)
    3. All paths must resolve to within PROJECT_ROOT (sandboxing)

    Args:
        path_str: Path string (must be absolute)

    Returns:
        Resolved Path object that is guaranteed to be within PROJECT_ROOT

    Raises:
        ValueError: If path is not absolute or otherwise invalid
        PermissionError: If path is outside allowed directory
    """
    # Step 1: Translate Docker paths first (if applicable)
    # This must happen before any other validation
    translated_path_str = translate_path_for_environment(path_str)

    # Step 2: Create a Path object from the (potentially translated) path
    user_path = Path(translated_path_str)

    # Step 3: Security Policy - Require absolute paths
    # Relative paths could be interpreted differently depending on working directory
    if not user_path.is_absolute():
        raise ValueError(f"Relative paths are not supported. Please provide an absolute path.\nReceived: {path_str}")

    # Step 4: Resolve the absolute path (follows symlinks, removes .. and .)
    # This is critical for security as it reveals the true destination of symlinks
    resolved_path = user_path.resolve()

    # Step 5: Security Policy - Ensure the resolved path is within PROJECT_ROOT
    # This prevents directory traversal attacks (e.g., /project/../../../etc/passwd)
    try:
        resolved_path.relative_to(SECURITY_ROOT)
    except ValueError:
        # Provide detailed error for debugging while avoiding information disclosure
        logger.warning(
            f"Access denied - path outside workspace. "
            f"Requested: {path_str}, Resolved: {resolved_path}, Workspace: {SECURITY_ROOT}"
        )
        raise PermissionError(
            f"Path outside workspace: {path_str}\nWorkspace: {SECURITY_ROOT}\nResolved path: {resolved_path}"
        )

    return resolved_path


def translate_file_paths(file_paths: Optional[list[str]]) -> Optional[list[str]]:
    """
    Translate a list of file paths for the current environment.

    This function should be used by all tools to consistently handle path translation
    for file lists. It applies the unified path translation to each path in the list.

    Args:
        file_paths: List of file paths to translate, or None

    Returns:
        List of translated paths, or None if input was None
    """
    if not file_paths:
        return file_paths

    return [translate_path_for_environment(path) for path in file_paths]


def expand_paths(paths: list[str], extensions: Optional[set[str]] = None) -> list[str]:
    """
    Expand paths to individual files, handling both files and directories.

    This function recursively walks directories to find all matching files.
    It automatically filters out hidden files and common non-code directories
    like __pycache__ to avoid including generated or system files.

    Args:
        paths: List of file or directory paths (must be absolute)
        extensions: Optional set of file extensions to include (defaults to CODE_EXTENSIONS)

    Returns:
        List of individual file paths, sorted for consistent ordering
    """
    if extensions is None:
        extensions = CODE_EXTENSIONS

    expanded_files = []
    seen = set()

    for path in paths:
        try:
            # Validate each path for security before processing
            path_obj = resolve_and_validate_path(path)
        except (ValueError, PermissionError):
            # Skip invalid paths silently to allow partial success
            continue

        if not path_obj.exists():
            continue

        # Safety checks for directory scanning
        if path_obj.is_dir():
            resolved_workspace = SECURITY_ROOT.resolve()
            resolved_path = path_obj.resolve()

            # Check 1: Prevent reading entire workspace root
            if resolved_path == resolved_workspace:
                logger.warning(
                    f"Ignoring request to read entire workspace directory: {path}. "
                    f"Please specify individual files or subdirectories instead."
                )
                continue

            # Check 2: Prevent scanning user's home directory root
            if is_home_directory_root(path_obj):
                logger.warning(f"Skipping home directory root: {path}. Please specify a project subdirectory instead.")
                continue

            # Check 3: Skip if this is the MCP's own directory
            if is_mcp_directory(path_obj):
                logger.info(
                    f"Skipping MCP server directory: {path}. The MCP server code is excluded from project scans."
                )
                continue

        if path_obj.is_file():
            # Add file directly
            if str(path_obj) not in seen:
                expanded_files.append(str(path_obj))
                seen.add(str(path_obj))

        elif path_obj.is_dir():
            # Walk directory recursively to find all files
            for root, dirs, files in os.walk(path_obj):
                # Filter directories in-place to skip hidden and excluded directories
                # This prevents descending into .git, .venv, __pycache__, node_modules, etc.
                original_dirs = dirs[:]
                dirs[:] = []
                for d in original_dirs:
                    # Skip hidden directories
                    if d.startswith("."):
                        continue
                    # Skip excluded directories
                    if d in EXCLUDED_DIRS:
                        continue
                    # Skip MCP directories found during traversal
                    dir_path = Path(root) / d
                    if is_mcp_directory(dir_path):
                        logger.debug(f"Skipping MCP directory during traversal: {dir_path}")
                        continue
                    dirs.append(d)

                for file in files:
                    # Skip hidden files (e.g., .DS_Store, .gitignore)
                    if file.startswith("."):
                        continue

                    file_path = Path(root) / file

                    # Filter by extension if specified
                    if not extensions or file_path.suffix.lower() in extensions:
                        full_path = str(file_path)
                        # Use set to prevent duplicates
                        if full_path not in seen:
                            expanded_files.append(full_path)
                            seen.add(full_path)

    # Sort for consistent ordering across different runs
    # This makes output predictable and easier to debug
    expanded_files.sort()
    return expanded_files


def read_file_content(
    file_path: str, max_size: int = 1_000_000, *, include_line_numbers: Optional[bool] = None
) -> tuple[str, int]:
    """
    Read a single file and format it for inclusion in AI prompts.

    This function handles various error conditions gracefully and always
    returns formatted content, even for errors. This ensures the AI model
    gets context about what files were attempted but couldn't be read.

    Args:
        file_path: Path to file (must be absolute)
        max_size: Maximum file size to read (default 1MB to prevent memory issues)
        include_line_numbers: Whether to add line numbers. If None, auto-detects based on file type

    Returns:
        Tuple of (formatted_content, estimated_tokens)
        Content is wrapped with clear delimiters for AI parsing
    """
    logger.debug(f"[FILES] read_file_content called for: {file_path}")
    try:
        # Validate path security before any file operations
        path = resolve_and_validate_path(file_path)
        logger.debug(f"[FILES] Path validated and resolved: {path}")
    except (ValueError, PermissionError) as e:
        # Return error in a format that provides context to the AI
        logger.debug(f"[FILES] Path validation failed for {file_path}: {type(e).__name__}: {e}")
        error_msg = str(e)
        # Add Docker-specific help if we're in Docker and path is inaccessible
        if WORKSPACE_ROOT and CONTAINER_WORKSPACE.exists():
            # We're in Docker
            error_msg = (
                f"File is outside the Docker mounted directory. "
                f"When running in Docker, only files within the mounted workspace are accessible. "
                f"Current mounted directory: {WORKSPACE_ROOT}. "
                f"To access files in a different directory, please run Claude from that directory."
            )
        content = f"\n--- ERROR ACCESSING FILE: {file_path} ---\nError: {error_msg}\n--- END FILE ---\n"
        tokens = estimate_tokens(content)
        logger.debug(f"[FILES] Returning error content for {file_path}: {tokens} tokens")
        return content, tokens

    try:
        # Validate file existence and type
        if not path.exists():
            logger.debug(f"[FILES] File does not exist: {file_path}")
            content = f"\n--- FILE NOT FOUND: {file_path} ---\nError: File does not exist\n--- END FILE ---\n"
            return content, estimate_tokens(content)

        if not path.is_file():
            logger.debug(f"[FILES] Path is not a file: {file_path}")
            content = f"\n--- NOT A FILE: {file_path} ---\nError: Path is not a file\n--- END FILE ---\n"
            return content, estimate_tokens(content)

        # Check file size to prevent memory exhaustion
        file_size = path.stat().st_size
        logger.debug(f"[FILES] File size for {file_path}: {file_size:,} bytes")
        if file_size > max_size:
            logger.debug(f"[FILES] File too large: {file_path} ({file_size:,} > {max_size:,} bytes)")
            content = f"\n--- FILE TOO LARGE: {file_path} ---\nFile size: {file_size:,} bytes (max: {max_size:,})\n--- END FILE ---\n"
            return content, estimate_tokens(content)

        # Determine if we should add line numbers
        add_line_numbers = should_add_line_numbers(file_path, include_line_numbers)
        logger.debug(f"[FILES] Line numbers for {file_path}: {'enabled' if add_line_numbers else 'disabled'}")

        # Read the file with UTF-8 encoding, replacing invalid characters
        # This ensures we can handle files with mixed encodings
        logger.debug(f"[FILES] Reading file content for {file_path}")
        with open(path, encoding="utf-8", errors="replace") as f:
            file_content = f.read()

        logger.debug(f"[FILES] Successfully read {len(file_content)} characters from {file_path}")

        # Add line numbers if requested or auto-detected
        if add_line_numbers:
            file_content = _add_line_numbers(file_content)
            logger.debug(f"[FILES] Added line numbers to {file_path}")
        else:
            # Still normalize line endings for consistency
            file_content = _normalize_line_endings(file_content)

        # Format with clear delimiters that help the AI understand file boundaries
        # Using consistent markers makes it easier for the model to parse
        # NOTE: These markers ("--- BEGIN FILE: ... ---") are distinct from git diff markers
        # ("--- BEGIN DIFF: ... ---") to allow AI to distinguish between complete file content
        # vs. partial diff content when files appear in both sections
        formatted = f"\n--- BEGIN FILE: {file_path} ---\n{file_content}\n--- END FILE: {file_path} ---\n"
        tokens = estimate_tokens(formatted)
        logger.debug(f"[FILES] Formatted content for {file_path}: {len(formatted)} chars, {tokens} tokens")
        return formatted, tokens

    except Exception as e:
        logger.debug(f"[FILES] Exception reading file {file_path}: {type(e).__name__}: {e}")
        content = f"\n--- ERROR READING FILE: {file_path} ---\nError: {str(e)}\n--- END FILE ---\n"
        tokens = estimate_tokens(content)
        logger.debug(f"[FILES] Returning error content for {file_path}: {tokens} tokens")
        return content, tokens


def read_files(
    file_paths: list[str],
    code: Optional[str] = None,
    max_tokens: Optional[int] = None,
    reserve_tokens: int = 50_000,
    *,
    include_line_numbers: bool = False,
) -> str:
    """
    Read multiple files and optional direct code with smart token management.

    This function implements intelligent token budgeting to maximize the amount
    of relevant content that can be included in an AI prompt while staying
    within token limits. It prioritizes direct code and reads files until
    the token budget is exhausted.

    Args:
        file_paths: List of file or directory paths (absolute paths required)
        code: Optional direct code to include (prioritized over files)
        max_tokens: Maximum tokens to use (defaults to DEFAULT_CONTEXT_WINDOW)
        reserve_tokens: Tokens to reserve for prompt and response (default 50K)
        include_line_numbers: Whether to add line numbers to file content

    Returns:
        str: All file contents formatted for AI consumption
    """
    if max_tokens is None:
        max_tokens = DEFAULT_CONTEXT_WINDOW

    logger.debug(f"[FILES] read_files called with {len(file_paths)} paths")
    logger.debug(
        f"[FILES] Token budget: max={max_tokens:,}, reserve={reserve_tokens:,}, available={max_tokens - reserve_tokens:,}"
    )

    content_parts = []
    total_tokens = 0
    available_tokens = max_tokens - reserve_tokens

    files_skipped = []

    # Priority 1: Handle direct code if provided
    # Direct code is prioritized because it's explicitly provided by the user
    if code:
        formatted_code = f"\n--- BEGIN DIRECT CODE ---\n{code}\n--- END DIRECT CODE ---\n"
        code_tokens = estimate_tokens(formatted_code)

        if code_tokens <= available_tokens:
            content_parts.append(formatted_code)
            total_tokens += code_tokens
            available_tokens -= code_tokens

    # Priority 2: Process file paths
    if file_paths:
        # Expand directories to get all individual files
        logger.debug(f"[FILES] Expanding {len(file_paths)} file paths")
        all_files = expand_paths(file_paths)
        logger.debug(f"[FILES] After expansion: {len(all_files)} individual files")

        if not all_files and file_paths:
            # No files found but paths were provided
            logger.debug("[FILES] No files found from provided paths")
            content_parts.append(f"\n--- NO FILES FOUND ---\nProvided paths: {', '.join(file_paths)}\n--- END ---\n")
        else:
            # Read files sequentially until token limit is reached
            logger.debug(f"[FILES] Reading {len(all_files)} files with token budget {available_tokens:,}")
            for i, file_path in enumerate(all_files):
                if total_tokens >= available_tokens:
                    logger.debug(f"[FILES] Token budget exhausted, skipping remaining {len(all_files) - i} files")
                    files_skipped.extend(all_files[i:])
                    break

                file_content, file_tokens = read_file_content(file_path, include_line_numbers=include_line_numbers)
                logger.debug(f"[FILES] File {file_path}: {file_tokens:,} tokens")

                # Check if adding this file would exceed limit
                if total_tokens + file_tokens <= available_tokens:
                    content_parts.append(file_content)
                    total_tokens += file_tokens
                    logger.debug(f"[FILES] Added file {file_path}, total tokens: {total_tokens:,}")
                else:
                    # File too large for remaining budget
                    logger.debug(
                        f"[FILES] File {file_path} too large for remaining budget ({file_tokens:,} tokens, {available_tokens - total_tokens:,} remaining)"
                    )
                    files_skipped.append(file_path)

    # Add informative note about skipped files to help users understand
    # what was omitted and why
    if files_skipped:
        logger.debug(f"[FILES] {len(files_skipped)} files skipped due to token limits")
        skip_note = "\n\n--- SKIPPED FILES (TOKEN LIMIT) ---\n"
        skip_note += f"Total skipped: {len(files_skipped)}\n"
        # Show first 10 skipped files as examples
        for _i, file_path in enumerate(files_skipped[:10]):
            skip_note += f"  - {file_path}\n"
        if len(files_skipped) > 10:
            skip_note += f"  ... and {len(files_skipped) - 10} more\n"
        skip_note += "--- END SKIPPED FILES ---\n"
        content_parts.append(skip_note)

    result = "\n\n".join(content_parts) if content_parts else ""
    logger.debug(f"[FILES] read_files complete: {len(result)} chars, {total_tokens:,} tokens used")
    return result


def estimate_file_tokens(file_path: str) -> int:
    """
    Estimate tokens for a file using file-type aware ratios.

    Args:
        file_path: Path to the file

    Returns:
        Estimated token count for the file
    """
    try:
        translated_path = translate_path_for_environment(file_path)

        if not os.path.exists(translated_path) or not os.path.isfile(translated_path):
            return 0

        file_size = os.path.getsize(translated_path)

        # Get the appropriate ratio for this file type
        from .file_types import get_token_estimation_ratio

        ratio = get_token_estimation_ratio(file_path)

        return int(file_size / ratio)
    except Exception:
        return 0


def check_files_size_limit(files: list[str], max_tokens: int, threshold_percent: float = 1.0) -> tuple[bool, int, int]:
    """
    Check if a list of files would exceed token limits.

    Args:
        files: List of file paths to check
        max_tokens: Maximum allowed tokens
        threshold_percent: Percentage of max_tokens to use as threshold (0.0-1.0)

    Returns:
        Tuple of (within_limit, total_estimated_tokens, file_count)
    """
    if not files:
        return True, 0, 0

    total_estimated_tokens = 0
    file_count = 0
    threshold = int(max_tokens * threshold_percent)

    for file_path in files:
        try:
            estimated_tokens = estimate_file_tokens(file_path)
            total_estimated_tokens += estimated_tokens
            if estimated_tokens > 0:  # Only count accessible files
                file_count += 1
        except Exception:
            # Skip files that can't be accessed for size check
            continue

    within_limit = total_estimated_tokens <= threshold
    return within_limit, total_estimated_tokens, file_count


class LogTailer:
    """
    General-purpose log file tailer with rotation detection.

    This class provides a reusable way to monitor log files for new content,
    automatically handling log rotation and maintaining position tracking.
    """

    def __init__(self, file_path: str, initial_seek_end: bool = True):
        """
        Initialize log tailer for a specific file.

        Args:
            file_path: Path to the log file to monitor
            initial_seek_end: If True, start monitoring from end of file
        """
        self.file_path = file_path
        self.position = 0
        self.last_size = 0
        self.initial_seek_end = initial_seek_end

        # Ensure file exists and initialize position
        Path(self.file_path).touch()
        if self.initial_seek_end and os.path.exists(self.file_path):
            self.last_size = os.path.getsize(self.file_path)
            self.position = self.last_size

    def read_new_lines(self) -> list[str]:
        """
        Read new lines since last call, handling rotation.

        Returns:
            List of new lines from the file
        """
        if not os.path.exists(self.file_path):
            return []

        try:
            current_size = os.path.getsize(self.file_path)

            # Check for log rotation (file size decreased)
            if current_size < self.last_size:
                self.position = 0
                self.last_size = current_size

            with open(self.file_path, encoding="utf-8", errors="ignore") as f:
                f.seek(self.position)
                new_lines = f.readlines()
                self.position = f.tell()
                self.last_size = current_size

                # Strip whitespace from each line
                return [line.strip() for line in new_lines if line.strip()]

        except OSError:
            return []

    def monitor_continuously(
        self,
        line_handler: Callable[[str], None],
        check_interval: float = 0.5,
        stop_condition: Optional[Callable[[], bool]] = None,
    ):
        """
        Monitor file continuously and call handler for each new line.

        Args:
            line_handler: Function to call for each new line
            check_interval: Seconds between file checks
            stop_condition: Optional function that returns True to stop monitoring
        """
        while True:
            try:
                if stop_condition and stop_condition():
                    break

                new_lines = self.read_new_lines()
                for line in new_lines:
                    line_handler(line)

                time.sleep(check_interval)

            except KeyboardInterrupt:
                break
            except Exception as e:
                logger.warning(f"Error monitoring log file {self.file_path}: {e}")
                time.sleep(1)


def read_json_file(file_path: str) -> Optional[dict]:
    """
    Read and parse a JSON file with proper error handling.

    Args:
        file_path: Path to the JSON file

    Returns:
        Parsed JSON data as dict, or None if file doesn't exist or invalid
    """
    try:
        translated_path = translate_path_for_environment(file_path)
        if not os.path.exists(translated_path):
            return None

        with open(translated_path, encoding="utf-8") as f:
            return json.load(f)
    except (json.JSONDecodeError, OSError):
        return None


def write_json_file(file_path: str, data: dict, indent: int = 2) -> bool:
    """
    Write data to a JSON file with proper formatting.

    Args:
        file_path: Path to write the JSON file
        data: Dictionary data to serialize
        indent: JSON indentation level

    Returns:
        True if successful, False otherwise
    """
    try:
        translated_path = translate_path_for_environment(file_path)
        os.makedirs(os.path.dirname(translated_path), exist_ok=True)

        with open(translated_path, "w", encoding="utf-8") as f:
            json.dump(data, f, indent=indent, ensure_ascii=False)
        return True
    except (OSError, TypeError):
        return False


def get_file_size(file_path: str) -> int:
    """
    Get file size in bytes with proper error handling.

    Args:
        file_path: Path to the file

    Returns:
        File size in bytes, or 0 if file doesn't exist or error
    """
    try:
        translated_path = translate_path_for_environment(file_path)
        if os.path.exists(translated_path) and os.path.isfile(translated_path):
            return os.path.getsize(translated_path)
        return 0
    except OSError:
        return 0


def ensure_directory_exists(file_path: str) -> bool:
    """
    Ensure the parent directory of a file path exists.

    Args:
        file_path: Path to file (directory will be created for parent)

    Returns:
        True if directory exists or was created, False on error
    """
    try:
        translated_path = translate_path_for_environment(file_path)
        directory = os.path.dirname(translated_path)
        if directory:
            os.makedirs(directory, exist_ok=True)
        return True
    except OSError:
        return False


def is_text_file(file_path: str) -> bool:
    """
    Check if a file is likely a text file based on extension and content.

    Args:
        file_path: Path to the file

    Returns:
        True if file appears to be text, False otherwise
    """
    from .file_types import is_text_file as check_text_type

    return check_text_type(file_path)


def read_file_safely(file_path: str, max_size: int = 10 * 1024 * 1024) -> Optional[str]:
    """
    Read a file with size limits and encoding handling.

    Args:
        file_path: Path to the file
        max_size: Maximum file size in bytes (default 10MB)

    Returns:
        File content as string, or None if file too large or unreadable
    """
    try:
        translated_path = translate_path_for_environment(file_path)
        if not os.path.exists(translated_path) or not os.path.isfile(translated_path):
            return None

        file_size = os.path.getsize(translated_path)
        if file_size > max_size:
            return None

        with open(translated_path, encoding="utf-8", errors="ignore") as f:
            return f.read()
    except OSError:
        return None


def check_total_file_size(files: list[str], model_name: Optional[str] = None) -> Optional[dict]:
    """
    Check if total file sizes would exceed token threshold before embedding.

    IMPORTANT: This performs STRICT REJECTION at MCP boundary.
    No partial inclusion - either all files fit or request is rejected.
    This forces Claude to make better file selection decisions.

    Args:
        files: List of file paths to check
        model_name: Model name for context-aware thresholds, or None for default

    Returns:
        Dict with `code_too_large` response if too large, None if acceptable
    """
    if not files:
        return None

    # Get model-specific token allocation (dynamic thresholds)
    if not model_name:
        from config import DEFAULT_MODEL

        model_name = DEFAULT_MODEL

    # Handle auto mode gracefully
    if model_name.lower() == "auto":
        from providers.registry import ModelProviderRegistry

        model_name = ModelProviderRegistry.get_preferred_fallback_model()

    from utils.model_context import ModelContext

    model_context = ModelContext(model_name)
    token_allocation = model_context.calculate_token_allocation()

    # Dynamic threshold based on model capacity
    context_window = token_allocation.total_tokens
    if context_window >= 1_000_000:  # Gemini-class models
        threshold_percent = 0.8  # Can be more generous
    elif context_window >= 500_000:  # Mid-range models
        threshold_percent = 0.7  # Moderate
    else:  # OpenAI-class models (200K)
        threshold_percent = 0.6  # Conservative

    max_file_tokens = int(token_allocation.file_tokens * threshold_percent)

    # Use centralized file size checking (threshold already applied to max_file_tokens)
    within_limit, total_estimated_tokens, file_count = check_files_size_limit(files, max_file_tokens)

    if not within_limit:
        return {
            "status": "code_too_large",
            "content": (
                f"The selected files are too large for analysis "
                f"(estimated {total_estimated_tokens:,} tokens, limit {max_file_tokens:,}). "
                f"Please select fewer, more specific files that are most relevant "
                f"to your question, then invoke the tool again."
            ),
            "content_type": "text",
            "metadata": {
                "total_estimated_tokens": total_estimated_tokens,
                "limit": max_file_tokens,
                "file_count": file_count,
                "threshold_percent": threshold_percent,
                "model_context_window": context_window,
                "instructions": "Reduce file selection and try again - all files must fit within budget",
            },
        }

    return None  # Proceed with ALL files<|MERGE_RESOLUTION|>--- conflicted
+++ resolved
@@ -315,39 +315,9 @@
     Returns:
         Translated path appropriate for the current environment
     """
-<<<<<<< HEAD
     # Handle built-in server config file - no translation needed
     if _is_builtin_custom_models_config(path_str):
         return path_str
-
-=======
-    # Allow access to specific internal application configuration files
-    # Store as relative paths so they work in both Docker and standalone modes
-    # Use exact paths for security - no wildcards or prefix matching
-    ALLOWED_INTERNAL_PATHS = {
-        "conf/custom_models.json",
-        # Add other specific internal files here as needed
-    }
-
-    # Check for internal app paths - extract relative part if it's an /app/ path
-    relative_internal_path = None
-    if path_str.startswith("/app/"):
-        relative_internal_path = path_str[5:]  # Remove "/app/" prefix
-        if relative_internal_path.startswith("/"):
-            relative_internal_path = relative_internal_path[1:]  # Remove leading slash if present
-
-    # Check if this is an allowed internal file
-    if relative_internal_path and relative_internal_path in ALLOWED_INTERNAL_PATHS:
-        # Translate to appropriate path for current environment
-        if not WORKSPACE_ROOT or not WORKSPACE_ROOT.strip() or not CONTAINER_WORKSPACE.exists():
-            # Standalone mode: use relative path
-            return "./" + relative_internal_path
-        else:
-            # Docker mode: use absolute app path
-            return "/app/" + relative_internal_path
-
-    # Handle other /app/ paths in standalone mode (for non-whitelisted files)
->>>>>>> d6d7bf8c
     if not WORKSPACE_ROOT or not WORKSPACE_ROOT.strip() or not CONTAINER_WORKSPACE.exists():
         if path_str.startswith("/app/"):
             # Convert Docker internal paths to local relative paths for standalone mode
