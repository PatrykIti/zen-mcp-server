--- conflicted
+++ resolved
@@ -45,15 +45,41 @@
 from typing import Callable, Optional
 
 from .file_types import BINARY_EXTENSIONS, CODE_EXTENSIONS, IMAGE_EXTENSIONS, TEXT_EXTENSIONS
-<<<<<<< HEAD
-from .security_config import CONTAINER_WORKSPACE, EXCLUDED_DIRS, MCP_SIGNATURE_FILES, SECURITY_ROOT, WORKSPACE_ROOT
-=======
 from .security_config import EXCLUDED_DIRS, is_dangerous_path
->>>>>>> 4dae6e45
 from .token_utils import DEFAULT_CONTEXT_WINDOW, estimate_tokens
 
 
-<<<<<<< HEAD
+def _is_builtin_custom_models_config(path_str: str) -> bool:
+    """
+    Check if path points to the server's built-in custom_models.json config file.
+
+    This only matches the server's internal config, not user-specified CUSTOM_MODELS_CONFIG_PATH.
+    We identify the built-in config by checking if it resolves to the server's conf directory.
+
+    Args:
+        path_str: Path to check
+
+    Returns:
+        True if this is the server's built-in custom_models.json config file
+    """
+    try:
+        path = Path(path_str)
+
+        # Get the server root by going up from this file: utils/file_utils.py -> server_root
+        server_root = Path(__file__).parent.parent
+        builtin_config = server_root / "conf" / "custom_models.json"
+
+        # Check if the path resolves to the same file as our built-in config
+        # This handles both relative and absolute paths to the same file
+        return path.resolve() == builtin_config.resolve()
+
+    except Exception:
+        # If path resolution fails, it's not our built-in config
+        return False
+
+
+logger = logging.getLogger(__name__)
+
 
 def is_mcp_directory(path: Path) -> bool:
     """
@@ -66,44 +92,32 @@
         path: Directory path to check
 
     Returns:
-        True if this appears to be the MCP directory
+        True if this is the MCP server directory or a subdirectory
     """
     if not path.is_dir():
         return False
 
-    # Check for multiple signature files to be sure
-    matches = 0
-    for sig_file in MCP_SIGNATURE_FILES:
-        if (path / sig_file).exists():
-            matches += 1
-            if matches >= 3:  # Require at least 3 matches to be certain
-                logger.info(f"Detected MCP directory at {path}, will exclude from scanning")
-                return True
-    return False
+    # Get the directory where the MCP server is running from
+    # __file__ is utils/file_utils.py, so parent.parent is the MCP root
+    mcp_server_dir = Path(__file__).parent.parent.resolve()
+
+    # Check if the given path is the MCP server directory or a subdirectory
+    try:
+        path.resolve().relative_to(mcp_server_dir)
+        logger.info(f"Detected MCP server directory at {path}, will exclude from scanning")
+        return True
+    except ValueError:
+        # Not a subdirectory of MCP server
+        return False
 
 
 def get_user_home_directory() -> Optional[Path]:
     """
-    Get the user's home directory based on environment variables.
-
-    In Docker, USER_HOME should be set to the mounted home path.
-    Outside Docker, we use Path.home() or environment variables.
-
-    Returns:
-        User's home directory path or None if not determinable
-    """
-    # Check for explicit USER_HOME env var (set in docker-compose.yml)
-    user_home = os.environ.get("USER_HOME")
-    if user_home:
-        return Path(user_home).resolve()
-
-    # In container, check if we're running in Docker
-    if CONTAINER_WORKSPACE.exists():
-        # We're in Docker but USER_HOME not set - use WORKSPACE_ROOT as fallback
-        if WORKSPACE_ROOT:
-            return Path(WORKSPACE_ROOT).resolve()
-
-    # Outside Docker, use system home
+    Get the user's home directory.
+
+    Returns:
+        User's home directory path
+    """
     return Path.home()
 
 
@@ -170,9 +184,7 @@
     """
     Detect file type for appropriate processing strategy.
 
-    NOTE: This function is currently not used for line number auto-detection
-    due to backward compatibility requirements. It is intended for future
-    features requiring specific file type handling (e.g., image processing,
+    This function is intended for specific file type handling (e.g., image processing,
     binary file analysis, or enhanced file filtering).
 
     Args:
@@ -221,7 +233,7 @@
     if include_line_numbers is not None:
         return include_line_numbers
 
-    # Default: DO NOT add line numbers (backwards compatibility)
+    # Default: DO NOT add line numbers
     # Tools that want line numbers must explicitly request them
     return False
 
@@ -267,290 +279,6 @@
     return "\n".join(numbered_lines)
 
 
-def translate_path_for_environment(path_str: str) -> str:
-    """
-    Translate paths between host and container environments as needed.
-
-    This is the unified path translation function that should be used by all
-    tools and utilities throughout the codebase. It handles:
-    1. Docker host-to-container path translation (host paths -> /workspace/...)
-    2. Direct mode (no translation needed)
-    3. Security validation and error handling
-
-    Docker Path Translation Logic:
-    - Input: /Users/john/project/src/file.py (host path from Claude)
-    - WORKSPACE_ROOT: /Users/john/project (host path in env var)
-    - Output: /workspace/src/file.py (container path for file operations)
-=======
-def _is_builtin_custom_models_config(path_str: str) -> bool:
-    """
-    Check if path points to the server's built-in custom_models.json config file.
-
-    This only matches the server's internal config, not user-specified CUSTOM_MODELS_CONFIG_PATH.
-    We identify the built-in config by checking if it resolves to the server's conf directory.
-
-    Args:
-        path_str: Path to check
-
-    Returns:
-        True if this is the server's built-in custom_models.json config file
-    """
-    try:
-        path = Path(path_str)
-
-        # Get the server root by going up from this file: utils/file_utils.py -> server_root
-        server_root = Path(__file__).parent.parent
-        builtin_config = server_root / "conf" / "custom_models.json"
-
-        # Check if the path resolves to the same file as our built-in config
-        # This handles both relative and absolute paths to the same file
-        return path.resolve() == builtin_config.resolve()
-
-    except Exception:
-        # If path resolution fails, it's not our built-in config
-        return False
-
-
-logger = logging.getLogger(__name__)
-
-
-def is_mcp_directory(path: Path) -> bool:
-    """
-    Check if a directory is the MCP server's own directory.
-
-    This prevents the MCP from including its own code when scanning projects
-    where the MCP has been cloned as a subdirectory.
->>>>>>> 4dae6e45
-
-    Args:
-        path: Directory path to check
-
-    Returns:
-        True if this is the MCP server directory or a subdirectory
-    """
-<<<<<<< HEAD
-    # Allow access to specific internal application configuration files
-    # Store as relative paths so they work in both Docker and standalone modes
-    # Use exact paths for security - no wildcards or prefix matching
-    ALLOWED_INTERNAL_PATHS = {
-        "conf/custom_models.json",
-        # Add other specific internal files here as needed
-    }
-
-    # Check for internal app paths - extract relative part if it's an /app/ path
-    relative_internal_path = None
-    if path_str.startswith("/app/"):
-        relative_internal_path = path_str[5:]  # Remove "/app/" prefix
-        if relative_internal_path.startswith("/"):
-            relative_internal_path = relative_internal_path[1:]  # Remove leading slash if present
-
-    # Check if this is an allowed internal file
-    if relative_internal_path and relative_internal_path in ALLOWED_INTERNAL_PATHS:
-        # Translate to appropriate path for current environment
-        if not WORKSPACE_ROOT or not WORKSPACE_ROOT.strip() or not CONTAINER_WORKSPACE.exists():
-            # Standalone mode: use relative path
-            return "./" + relative_internal_path
-        else:
-            # Docker mode: use absolute app path
-            return "/app/" + relative_internal_path
-
-    # Handle other /app/ paths in standalone mode (for non-whitelisted files)
-    if not WORKSPACE_ROOT or not WORKSPACE_ROOT.strip() or not CONTAINER_WORKSPACE.exists():
-        if path_str.startswith("/app/"):
-            # Convert Docker internal paths to local relative paths for standalone mode
-            relative_path = path_str[5:]  # Remove "/app/" prefix
-            if relative_path.startswith("/"):
-                relative_path = relative_path[1:]  # Remove leading slash if present
-            return "./" + relative_path
-        # No other translation needed for standalone mode
-        return path_str
-=======
-    if not path.is_dir():
-        return False
->>>>>>> 4dae6e45
-
-    # Get the directory where the MCP server is running from
-    # __file__ is utils/file_utils.py, so parent.parent is the MCP root
-    mcp_server_dir = Path(__file__).parent.parent.resolve()
-
-    # Check if the given path is the MCP server directory or a subdirectory
-    try:
-        path.resolve().relative_to(mcp_server_dir)
-        logger.info(f"Detected MCP server directory at {path}, will exclude from scanning")
-        return True
-    except ValueError:
-        # Not a subdirectory of MCP server
-        return False
-
-
-def get_user_home_directory() -> Optional[Path]:
-    """
-    Get the user's home directory.
-
-    Returns:
-        User's home directory path
-    """
-    return Path.home()
-
-
-def is_home_directory_root(path: Path) -> bool:
-    """
-    Check if the given path is the user's home directory root.
-
-    This prevents scanning the entire home directory which could include
-    sensitive data and non-project files.
-
-    Args:
-        path: Directory path to check
-
-    Returns:
-        True if this is the home directory root
-    """
-    user_home = get_user_home_directory()
-    if not user_home:
-        return False
-
-    try:
-        resolved_path = path.resolve()
-        resolved_home = user_home.resolve()
-
-        # Check if this is exactly the home directory
-        if resolved_path == resolved_home:
-            logger.warning(
-                f"Attempted to scan user home directory root: {path}. Please specify a subdirectory instead."
-            )
-            return True
-
-        # Also check common home directory patterns
-        path_str = str(resolved_path).lower()
-        home_patterns = [
-            "/users/",  # macOS
-            "/home/",  # Linux
-            "c:\\users\\",  # Windows
-            "c:/users/",  # Windows with forward slashes
-        ]
-
-        for pattern in home_patterns:
-            if pattern in path_str:
-                # Extract the user directory path
-                # e.g., /Users/fahad or /home/username
-                parts = path_str.split(pattern)
-                if len(parts) > 1:
-                    # Get the part after the pattern
-                    after_pattern = parts[1]
-                    # Check if we're at the user's root (no subdirectories)
-                    if "/" not in after_pattern and "\\" not in after_pattern:
-                        logger.warning(
-                            f"Attempted to scan user home directory root: {path}. "
-                            f"Please specify a subdirectory instead."
-                        )
-                        return True
-
-    except Exception as e:
-        logger.debug(f"Error checking if path is home directory: {e}")
-
-    return False
-
-
-def detect_file_type(file_path: str) -> str:
-    """
-    Detect file type for appropriate processing strategy.
-
-    This function is intended for specific file type handling (e.g., image processing,
-    binary file analysis, or enhanced file filtering).
-
-    Args:
-        file_path: Path to the file to analyze
-
-    Returns:
-        str: "text", "binary", or "image"
-    """
-    path = Path(file_path)
-
-    # Check extension first (fast)
-    extension = path.suffix.lower()
-    if extension in TEXT_EXTENSIONS:
-        return "text"
-    elif extension in IMAGE_EXTENSIONS:
-        return "image"
-    elif extension in BINARY_EXTENSIONS:
-        return "binary"
-
-    # Fallback: check magic bytes for text vs binary
-    # This is helpful for files without extensions or unknown extensions
-    try:
-        with open(path, "rb") as f:
-            chunk = f.read(1024)
-            # Simple heuristic: if we can decode as UTF-8, likely text
-            chunk.decode("utf-8")
-            return "text"
-    except UnicodeDecodeError:
-        return "binary"
-    except (FileNotFoundError, PermissionError) as e:
-        logger.warning(f"Could not access file {file_path} for type detection: {e}")
-        return "unknown"
-
-
-def should_add_line_numbers(file_path: str, include_line_numbers: Optional[bool] = None) -> bool:
-    """
-    Determine if line numbers should be added to a file.
-
-    Args:
-        file_path: Path to the file
-        include_line_numbers: Explicit preference, or None for auto-detection
-
-    Returns:
-        bool: True if line numbers should be added
-    """
-    if include_line_numbers is not None:
-        return include_line_numbers
-
-    # Default: DO NOT add line numbers
-    # Tools that want line numbers must explicitly request them
-    return False
-
-
-def _normalize_line_endings(content: str) -> str:
-    """
-    Normalize line endings for consistent line numbering.
-
-    Args:
-        content: File content with potentially mixed line endings
-
-    Returns:
-        str: Content with normalized LF line endings
-    """
-    # Normalize all line endings to LF for consistent counting
-    return content.replace("\r\n", "\n").replace("\r", "\n")
-
-
-def _add_line_numbers(content: str) -> str:
-    """
-    Add line numbers to text content for precise referencing.
-
-    Args:
-        content: Text content to number
-
-    Returns:
-        str: Content with line numbers in format "  45│ actual code line"
-        Supports files up to 99,999 lines with dynamic width allocation
-    """
-    # Normalize line endings first
-    normalized_content = _normalize_line_endings(content)
-    lines = normalized_content.split("\n")
-
-    # Dynamic width allocation based on total line count
-    # This supports files of any size by computing required width
-    total_lines = len(lines)
-    width = len(str(total_lines))
-    width = max(width, 4)  # Minimum padding for readability
-
-    # Format with dynamic width and clear separator
-    numbered_lines = [f"{i + 1:{width}d}│ {line}" for i, line in enumerate(lines)]
-
-    return "\n".join(numbered_lines)
-
-
 def resolve_and_validate_path(path_str: str) -> Path:
     """
     Resolves and validates a path against security policies.
@@ -582,20 +310,6 @@
     # This is critical for security as it reveals the true destination of symlinks
     resolved_path = user_path.resolve()
 
-<<<<<<< HEAD
-    # Step 5: Security Policy - Ensure the resolved path is within PROJECT_ROOT
-    # This prevents directory traversal attacks (e.g., /project/../../../etc/passwd)
-    try:
-        resolved_path.relative_to(SECURITY_ROOT)
-    except ValueError:
-        # Provide detailed error for debugging while avoiding information disclosure
-        logger.warning(
-            f"Access denied - path outside workspace. "
-            f"Requested: {path_str}, Resolved: {resolved_path}, Workspace: {SECURITY_ROOT}"
-        )
-        raise PermissionError(
-            f"Path outside workspace: {path_str}\nWorkspace: {SECURITY_ROOT}\nResolved path: {resolved_path}"
-=======
     # Step 4: Check against dangerous paths
     if is_dangerous_path(resolved_path):
         logger.warning(f"Access denied - dangerous path: {resolved_path}")
@@ -605,7 +319,6 @@
     if is_home_directory_root(resolved_path):
         raise PermissionError(
             f"Cannot scan entire home directory: {path_str}\n" f"Please specify a subdirectory within your home folder."
->>>>>>> 4dae6e45
         )
 
     return resolved_path
@@ -645,16 +358,6 @@
 
         # Safety checks for directory scanning
         if path_obj.is_dir():
-<<<<<<< HEAD
-            resolved_workspace = SECURITY_ROOT.resolve()
-            resolved_path = path_obj.resolve()
-
-            # Check 1: Prevent reading entire workspace root
-            if resolved_path == resolved_workspace:
-                logger.warning(
-                    f"Ignoring request to read entire workspace directory: {path}. "
-                    f"Please specify individual files or subdirectories instead."
-=======
             # Check 1: Prevent scanning user's home directory root
             if is_home_directory_root(path_obj):
                 logger.warning(f"Skipping home directory root: {path}. Please specify a project subdirectory instead.")
@@ -664,7 +367,6 @@
             if is_mcp_directory(path_obj):
                 logger.info(
                     f"Skipping MCP server directory: {path}. The MCP server code is excluded from project scans."
->>>>>>> 4dae6e45
                 )
                 continue
 
@@ -935,19 +637,10 @@
         Estimated token count for the file
     """
     try:
-<<<<<<< HEAD
-        translated_path = translate_path_for_environment(file_path)
-
-        if not os.path.exists(translated_path) or not os.path.isfile(translated_path):
-            return 0
-
-        file_size = os.path.getsize(translated_path)
-=======
         if not os.path.exists(file_path) or not os.path.isfile(file_path):
             return 0
 
         file_size = os.path.getsize(file_path)
->>>>>>> 4dae6e45
 
         # Get the appropriate ratio for this file type
         from .file_types import get_token_estimation_ratio
@@ -992,98 +685,6 @@
     return within_limit, total_estimated_tokens, file_count
 
 
-<<<<<<< HEAD
-class LogTailer:
-    """
-    General-purpose log file tailer with rotation detection.
-
-    This class provides a reusable way to monitor log files for new content,
-    automatically handling log rotation and maintaining position tracking.
-    """
-
-    def __init__(self, file_path: str, initial_seek_end: bool = True):
-        """
-        Initialize log tailer for a specific file.
-
-        Args:
-            file_path: Path to the log file to monitor
-            initial_seek_end: If True, start monitoring from end of file
-        """
-        self.file_path = file_path
-        self.position = 0
-        self.last_size = 0
-        self.initial_seek_end = initial_seek_end
-
-        # Ensure file exists and initialize position
-        Path(self.file_path).touch()
-        if self.initial_seek_end and os.path.exists(self.file_path):
-            self.last_size = os.path.getsize(self.file_path)
-            self.position = self.last_size
-
-    def read_new_lines(self) -> list[str]:
-        """
-        Read new lines since last call, handling rotation.
-
-        Returns:
-            List of new lines from the file
-        """
-        if not os.path.exists(self.file_path):
-            return []
-
-        try:
-            current_size = os.path.getsize(self.file_path)
-
-            # Check for log rotation (file size decreased)
-            if current_size < self.last_size:
-                self.position = 0
-                self.last_size = current_size
-
-            with open(self.file_path, encoding="utf-8", errors="ignore") as f:
-                f.seek(self.position)
-                new_lines = f.readlines()
-                self.position = f.tell()
-                self.last_size = current_size
-
-                # Strip whitespace from each line
-                return [line.strip() for line in new_lines if line.strip()]
-
-        except OSError:
-            return []
-
-    def monitor_continuously(
-        self,
-        line_handler: Callable[[str], None],
-        check_interval: float = 0.5,
-        stop_condition: Optional[Callable[[], bool]] = None,
-    ):
-        """
-        Monitor file continuously and call handler for each new line.
-
-        Args:
-            line_handler: Function to call for each new line
-            check_interval: Seconds between file checks
-            stop_condition: Optional function that returns True to stop monitoring
-        """
-        while True:
-            try:
-                if stop_condition and stop_condition():
-                    break
-
-                new_lines = self.read_new_lines()
-                for line in new_lines:
-                    line_handler(line)
-
-                time.sleep(check_interval)
-
-            except KeyboardInterrupt:
-                break
-            except Exception as e:
-                logger.warning(f"Error monitoring log file {self.file_path}: {e}")
-                time.sleep(1)
-
-
-=======
->>>>>>> 4dae6e45
 def read_json_file(file_path: str) -> Optional[dict]:
     """
     Read and parse a JSON file with proper error handling.
@@ -1095,18 +696,10 @@
         Parsed JSON data as dict, or None if file doesn't exist or invalid
     """
     try:
-<<<<<<< HEAD
-        translated_path = translate_path_for_environment(file_path)
-        if not os.path.exists(translated_path):
-            return None
-
-        with open(translated_path, encoding="utf-8") as f:
-=======
         if not os.path.exists(file_path):
             return None
 
         with open(file_path, encoding="utf-8") as f:
->>>>>>> 4dae6e45
             return json.load(f)
     except (json.JSONDecodeError, OSError):
         return None
@@ -1125,16 +718,9 @@
         True if successful, False otherwise
     """
     try:
-<<<<<<< HEAD
-        translated_path = translate_path_for_environment(file_path)
-        os.makedirs(os.path.dirname(translated_path), exist_ok=True)
-
-        with open(translated_path, "w", encoding="utf-8") as f:
-=======
         os.makedirs(os.path.dirname(file_path), exist_ok=True)
 
         with open(file_path, "w", encoding="utf-8") as f:
->>>>>>> 4dae6e45
             json.dump(data, f, indent=indent, ensure_ascii=False)
         return True
     except (OSError, TypeError):
@@ -1152,14 +738,8 @@
         File size in bytes, or 0 if file doesn't exist or error
     """
     try:
-<<<<<<< HEAD
-        translated_path = translate_path_for_environment(file_path)
-        if os.path.exists(translated_path) and os.path.isfile(translated_path):
-            return os.path.getsize(translated_path)
-=======
         if os.path.exists(file_path) and os.path.isfile(file_path):
             return os.path.getsize(file_path)
->>>>>>> 4dae6e45
         return 0
     except OSError:
         return 0
@@ -1176,12 +756,7 @@
         True if directory exists or was created, False on error
     """
     try:
-<<<<<<< HEAD
-        translated_path = translate_path_for_environment(file_path)
-        directory = os.path.dirname(translated_path)
-=======
         directory = os.path.dirname(file_path)
->>>>>>> 4dae6e45
         if directory:
             os.makedirs(directory, exist_ok=True)
         return True
@@ -1216,17 +791,6 @@
         File content as string, or None if file too large or unreadable
     """
     try:
-<<<<<<< HEAD
-        translated_path = translate_path_for_environment(file_path)
-        if not os.path.exists(translated_path) or not os.path.isfile(translated_path):
-            return None
-
-        file_size = os.path.getsize(translated_path)
-        if file_size > max_size:
-            return None
-
-        with open(translated_path, encoding="utf-8", errors="ignore") as f:
-=======
         if not os.path.exists(file_path) or not os.path.isfile(file_path):
             return None
 
@@ -1235,17 +799,12 @@
             return None
 
         with open(file_path, encoding="utf-8", errors="ignore") as f:
->>>>>>> 4dae6e45
             return f.read()
     except OSError:
         return None
 
 
-<<<<<<< HEAD
-def check_total_file_size(files: list[str], model_name: Optional[str] = None) -> Optional[dict]:
-=======
 def check_total_file_size(files: list[str], model_name: str) -> Optional[dict]:
->>>>>>> 4dae6e45
     """
     Check if total file sizes would exceed token threshold before embedding.
 
@@ -1253,18 +812,12 @@
     No partial inclusion - either all files fit or request is rejected.
     This forces Claude to make better file selection decisions.
 
-<<<<<<< HEAD
-    Args:
-        files: List of file paths to check
-        model_name: Model name for context-aware thresholds, or None for default
-=======
     This function MUST be called with the effective model name (after resolution).
     It should never receive 'auto' or None - model resolution happens earlier.
 
     Args:
         files: List of file paths to check
         model_name: The resolved model name for context-aware thresholds (required)
->>>>>>> 4dae6e45
 
     Returns:
         Dict with `code_too_large` response if too large, None if acceptable
@@ -1272,19 +825,6 @@
     if not files:
         return None
 
-<<<<<<< HEAD
-    # Get model-specific token allocation (dynamic thresholds)
-    if not model_name:
-        from config import DEFAULT_MODEL
-
-        model_name = DEFAULT_MODEL
-
-    # Handle auto mode gracefully
-    if model_name.lower() == "auto":
-        from providers.registry import ModelProviderRegistry
-
-        model_name = ModelProviderRegistry.get_preferred_fallback_model()
-=======
     # Validate we have a proper model name (not auto or None)
     if not model_name or model_name.lower() == "auto":
         raise ValueError(
@@ -1293,7 +833,6 @@
         )
 
     logger.info(f"File size check: Using model '{model_name}' for token limit calculation")
->>>>>>> 4dae6e45
 
     from utils.model_context import ModelContext
 
@@ -1330,12 +869,8 @@
                 "file_count": file_count,
                 "threshold_percent": threshold_percent,
                 "model_context_window": context_window,
-<<<<<<< HEAD
-                "instructions": "Reduce file selection and try again - all files must fit within budget",
-=======
                 "model_name": model_name,
                 "instructions": "Reduce file selection and try again - all files must fit within budget. If this persists, please use a model with a larger context window where available.",
->>>>>>> 4dae6e45
             },
         }
 
