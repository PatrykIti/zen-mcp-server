--- conflicted
+++ resolved
@@ -4,11 +4,7 @@
 
 from .file_types import CODE_EXTENSIONS, FILE_CATEGORIES, PROGRAMMING_EXTENSIONS, TEXT_EXTENSIONS
 from .file_utils import expand_paths, read_file_content, read_files
-<<<<<<< HEAD
-from .security_config import EXCLUDED_DIRS, SECURITY_ROOT
-=======
 from .security_config import EXCLUDED_DIRS
->>>>>>> 4dae6e45
 from .token_utils import check_token_limit, estimate_tokens
 
 __all__ = [
@@ -19,10 +15,6 @@
     "PROGRAMMING_EXTENSIONS",
     "TEXT_EXTENSIONS",
     "FILE_CATEGORIES",
-<<<<<<< HEAD
-    "SECURITY_ROOT",
-=======
->>>>>>> 4dae6e45
     "EXCLUDED_DIRS",
     "estimate_tokens",
     "check_token_limit",
