--- conflicted
+++ resolved
@@ -1,13 +1,7 @@
 {
-<<<<<<< HEAD
-  "comment": "macOS configuration using Docker",
-  "comment2": "Ensure Docker is running and containers are started",
-  "comment3": "Run './run-server.sh' first to set up the environment",
-=======
   "comment": "macOS configuration using standalone server",
   "comment2": "Run './run-server.sh' to set up the environment and get exact paths",
   "comment3": "Use './run-server.sh -c' to display the correct configuration",
->>>>>>> 4dae6e45
   "mcpServers": {
     "zen": {
       "command": "/path/to/zen-mcp-server/.zen_venv/bin/python",
