--- conflicted
+++ resolved
@@ -12,20 +12,12 @@
 4. Cleanup and report results
 
 Usage:
-<<<<<<< HEAD
-    python communication_simulator_test.py [--verbose] [--keep-logs] [--tests TEST_NAME...] [--individual TEST_NAME] [--rebuild]
-=======
     python communication_simulator_test.py [--verbose] [--keep-logs] [--tests TEST_NAME...] [--individual TEST_NAME] [--setup]
->>>>>>> 4dae6e45
 
     --tests: Run specific tests only (space-separated)
     --list-tests: List all available tests
     --individual: Run a single test individually
-<<<<<<< HEAD
-    --rebuild: Force rebuild Docker environment using run-server.sh
-=======
     --setup: Force setup standalone server environment using run-server.sh
->>>>>>> 4dae6e45
 
 Available tests:
     basic_conversation          - Basic conversation flow with chat tool
@@ -33,25 +25,17 @@
     per_tool_deduplication      - File deduplication for individual tools
     cross_tool_continuation     - Cross-tool conversation continuation scenarios
     cross_tool_comprehensive    - Comprehensive cross-tool integration testing
-<<<<<<< HEAD
-    logs_validation             - Docker logs validation
-    redis_validation            - Redis conversation memory validation
-=======
     line_number_validation      - Line number handling validation across tools
     memory_validation           - Conversation memory validation
->>>>>>> 4dae6e45
     model_thinking_config       - Model thinking configuration testing
     o3_model_selection          - O3 model selection and routing testing
     ollama_custom_url           - Ollama custom URL configuration testing
     openrouter_fallback         - OpenRouter fallback mechanism testing
     openrouter_models           - OpenRouter models availability testing
     token_allocation_validation - Token allocation and limits validation
-<<<<<<< HEAD
-=======
     testgen_validation          - TestGen tool validation with specific test function
     refactor_validation         - Refactor tool validation with codesmells
     debug_validation            - Debug tool validation with actual bugs
->>>>>>> 4dae6e45
     conversation_chain_validation - Conversation chain continuity validation
 
 Examples:
@@ -64,13 +48,8 @@
     # Run a single test individually (with full standalone setup)
     python communication_simulator_test.py --individual content_validation
 
-<<<<<<< HEAD
-    # Force rebuild Docker environment before running tests
-    python communication_simulator_test.py --rebuild
-=======
     # Force setup standalone server environment before running tests
     python communication_simulator_test.py --setup
->>>>>>> 4dae6e45
 
     # List available tests
     python communication_simulator_test.py --list-tests
@@ -89,20 +68,12 @@
     """Simulates real-world Claude CLI communication with MCP Gemini server"""
 
     def __init__(
-<<<<<<< HEAD
-        self, verbose: bool = False, keep_logs: bool = False, selected_tests: list[str] = None, rebuild: bool = False
-=======
         self, verbose: bool = False, keep_logs: bool = False, selected_tests: list[str] = None, setup: bool = False
->>>>>>> 4dae6e45
     ):
         self.verbose = verbose
         self.keep_logs = keep_logs
         self.selected_tests = selected_tests or []
-<<<<<<< HEAD
-        self.rebuild = rebuild
-=======
         self.setup = setup
->>>>>>> 4dae6e45
         self.temp_dir = None
         self.server_process = None
         self.python_path = self._get_python_path()
@@ -164,15 +135,6 @@
             self.temp_dir = tempfile.mkdtemp(prefix="mcp_test_")
             self.logger.debug(f"Created temp directory: {self.temp_dir}")
 
-<<<<<<< HEAD
-            # Only run run-server.sh if rebuild is requested
-            if self.rebuild:
-                if not self._run_server_script():
-                    return False
-
-            # Always verify containers are running (regardless of rebuild)
-            return self._verify_existing_containers()
-=======
             # Only run run-server.sh if setup is requested
             if self.setup:
                 if not self._run_server_script():
@@ -180,7 +142,6 @@
 
             # Always verify server environment is available
             return self._verify_server_environment()
->>>>>>> 4dae6e45
 
         except Exception as e:
             self.logger.error(f"Failed to setup test environment: {e}")
@@ -216,23 +177,6 @@
             self.logger.error(f"Failed to run run-server.sh: {e}")
             return False
 
-<<<<<<< HEAD
-    def _verify_existing_containers(self) -> bool:
-        """Verify that required containers are already running (no setup)"""
-        try:
-            self.logger.info("Verifying existing Docker containers...")
-
-            result = self._run_command(["docker", "ps", "--format", "{{.Names}}"], capture_output=True)
-            running_containers = result.stdout.decode().strip().split("\n")
-
-            required = [self.container_name, self.redis_container]
-            for container in required:
-                if container not in running_containers:
-                    self.logger.error(f"Required container not running: {container}")
-                    self.logger.error(
-                        "Please start Docker containers first, or use --rebuild to set them up automatically"
-                    )
-=======
     def _verify_server_environment(self) -> bool:
         """Verify that server environment is ready"""
         try:
@@ -256,27 +200,17 @@
                 result = self._run_command([self.python_path, "-c", "import json; print('OK')"], capture_output=True)
                 if result.returncode != 0:
                     self.logger.error("Python environment validation failed")
->>>>>>> 4dae6e45
                     return False
             except Exception as e:
                 self.logger.error(f"Python environment check failed: {e}")
                 return False
 
-<<<<<<< HEAD
-            self.logger.info(f"All required containers are running: {required}")
-            return True
-
-        except Exception as e:
-            self.logger.error(f"Container verification failed: {e}")
-            self.logger.error("Please ensure Docker is running and containers are available, or use --rebuild")
-=======
             self.logger.info("Standalone server environment is ready")
             return True
 
         except Exception as e:
             self.logger.error(f"Server environment verification failed: {e}")
             self.logger.error("Please ensure the server environment is set up correctly, or use --setup")
->>>>>>> 4dae6e45
             return False
 
     def simulate_claude_cli_session(self) -> bool:
@@ -442,13 +376,6 @@
         try:
             self.logger.info("Cleaning up test environment...")
 
-<<<<<<< HEAD
-            # Note: We don't stop Docker services ourselves - let run-server.sh handle Docker lifecycle
-            if not self.keep_logs:
-                self.logger.info("Test completed. Docker containers left running (use run-server.sh to manage)")
-            else:
-                self.logger.info("Keeping logs and Docker services running for inspection")
-=======
             # Stop any running server processes
             if self.server_process and self.server_process.poll() is None:
                 self.logger.info("Stopping server process...")
@@ -463,7 +390,6 @@
                 self.logger.info("Test completed. Standalone server process stopped.")
             else:
                 self.logger.info("Keeping logs for inspection")
->>>>>>> 4dae6e45
 
             # Remove temp directory
             if self.temp_dir and os.path.exists(self.temp_dir):
@@ -489,13 +415,9 @@
     parser.add_argument("--tests", "-t", nargs="+", help="Specific tests to run (space-separated)")
     parser.add_argument("--list-tests", action="store_true", help="List available tests and exit")
     parser.add_argument("--individual", "-i", help="Run a single test individually")
-<<<<<<< HEAD
-    parser.add_argument("--rebuild", action="store_true", help="Force rebuild Docker environment using run-server.sh")
-=======
     parser.add_argument(
         "--setup", action="store_true", help="Force setup standalone server environment using run-server.sh"
     )
->>>>>>> 4dae6e45
 
     return parser.parse_args()
 
@@ -570,11 +492,7 @@
 
     # Initialize simulator consistently for all use cases
     simulator = CommunicationSimulator(
-<<<<<<< HEAD
-        verbose=args.verbose, keep_logs=args.keep_logs, selected_tests=args.tests, rebuild=args.rebuild
-=======
         verbose=args.verbose, keep_logs=args.keep_logs, selected_tests=args.tests, setup=args.setup
->>>>>>> 4dae6e45
     )
 
     # Determine execution mode and run
