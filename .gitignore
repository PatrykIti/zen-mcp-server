# Byte-compiled / optimized / DLL files
__pycache__/
*.py[cod]
*$py.class

# C extensions
*.so

# Distribution / packaging
.Python
build/
develop-eggs/
dist/
downloads/
eggs/
.eggs/
lib/
lib64/
parts/
sdist/
var/
wheels/
share/python-wheels/
*.egg-info/
.installed.cfg
*.egg
MANIFEST

# PyInstaller
*.manifest
*.spec

# Installer logs
pip-log.txt
pip-delete-this-directory.txt

# Unit test / coverage reports
htmlcov/
.tox/
.nox/
.coverage
.coverage.*
.cache
nosetests.xml
coverage.xml
*.cover
*.py,cover
.hypothesis/
.pytest_cache/
cover/

# Translations
*.mo
*.pot

# Django stuff:
*.log
local_settings.py
db.sqlite3
db.sqlite3-journal

# Flask stuff:
instance/
.webassets-cache

# Scrapy stuff:
.scrapy

# Sphinx documentation
docs/_build/

# PyBuilder
.pybuilder/
target/

# Jupyter Notebook
.ipynb_checkpoints

# IPython
profile_default/
ipython_config.py

# pyenv
.python-version

# pipenv
Pipfile.lock

# poetry
poetry.lock

# pdm
.pdm.toml
.pdm-python
pdm.lock

# PEP 582
__pypackages__/

# Celery stuff
celerybeat-schedule
celerybeat.pid

# SageMath parsed files
*.sage.py

# Environments
.env
.env~
.venv
env/
venv/
ENV/
env.bak/
venv.bak/

# Spyder project settings
.spyderproject
.spyproject

# Rope project settings
.ropeproject

# mkdocs documentation
/site

# mypy
.mypy_cache/
.dmypy.json
dmypy.json

# Pyre type checker
.pyre/

# pytype static type analyzer
.pytype/

# Cython debug symbols
cython_debug/

# PyCharm
.idea/

# VS Code
.vscode/

# macOS
.DS_Store

# API Keys and secrets
*.key
*.pem
.env.local
.env.*.local

# Test outputs
test_output/
*.test.log
.coverage
htmlcov/
coverage.xml
.pytest_cache/

# Test simulation artifacts (dynamically created during testing)
test_simulation_files/.claude/

# Temporary test directories
test-setup/

# Scratch feature documentation files
<<<<<<< HEAD
FEATURE_*.md
=======
FEATURE_*.md
# Temporary files
/tmp/

# Local user instructions
CLAUDE.local.md

# Standalone mode files
.zen_venv/
.docker_cleaned
logs/
*.backup
/.desktop_configured
>>>>>>> 4dae6e45
<|MERGE_RESOLUTION|>--- conflicted
+++ resolved
@@ -168,9 +168,6 @@
 test-setup/
 
 # Scratch feature documentation files
-<<<<<<< HEAD
-FEATURE_*.md
-=======
 FEATURE_*.md
 # Temporary files
 /tmp/
@@ -183,5 +180,4 @@
 .docker_cleaned
 logs/
 *.backup
-/.desktop_configured
->>>>>>> 4dae6e45
+/.desktop_configured