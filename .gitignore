--- conflicted
+++ resolved
@@ -165,11 +165,7 @@
 test_simulation_files/.claude/
 
 # Temporary test directories
-<<<<<<< HEAD
-test-setup/
-=======
 test-setup/
 
 # Scratch feature documentation files
-FEATURE_*.md
->>>>>>> f3001cc3
+FEATURE_*.md