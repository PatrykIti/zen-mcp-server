--- conflicted
+++ resolved
@@ -35,11 +35,7 @@
     status: Literal[
         "success",
         "error",
-<<<<<<< HEAD
-        "clarification_required",
-=======
         "files_required_to_continue",
->>>>>>> 4dae6e45
         "full_codereview_required",
         "focused_review_required",
         "test_sample_needed",
@@ -62,13 +58,8 @@
 class FilesNeededRequest(BaseModel):
     """Request for missing files / code to continue"""
 
-<<<<<<< HEAD
-    status: Literal["clarification_required"] = "clarification_required"
-    question: str = Field(..., description="Question to ask Claude for more context")
-=======
     status: Literal["files_required_to_continue"] = "files_required_to_continue"
     mandatory_instructions: str = Field(..., description="Critical instructions for Claude regarding required context")
->>>>>>> 4dae6e45
     files_needed: Optional[list[str]] = Field(
         default_factory=list, description="Specific files that are needed for analysis"
     )
@@ -294,23 +285,6 @@
     state_access: Optional[list[StateAccess]] = Field(default_factory=list, description="State access information")
 
 
-<<<<<<< HEAD
-# Registry mapping status strings to their corresponding Pydantic models
-SPECIAL_STATUS_MODELS = {
-    "clarification_required": ClarificationRequest,
-    "full_codereview_required": FullCodereviewRequired,
-    "focused_review_required": FocusedReviewRequired,
-    "test_sample_needed": TestSampleNeeded,
-    "more_tests_required": MoreTestsRequired,
-    "refactor_analysis_complete": RefactorAnalysisComplete,
-    "trace_complete": TraceComplete,
-    "resend_prompt": ResendPromptRequest,
-    "code_too_large": CodeTooLargeRequest,
-}
-
-
-=======
->>>>>>> 4dae6e45
 class DiagnosticHypothesis(BaseModel):
     """A debugging hypothesis with context and next steps"""
 
