--- conflicted
+++ resolved
@@ -17,20 +17,10 @@
     from tools.models import ToolModelCategory
 
 from systemprompts import PRECOMMIT_PROMPT
-<<<<<<< HEAD
-from utils.file_utils import translate_file_paths, translate_path_for_environment
-=======
->>>>>>> 4dae6e45
 from utils.git_utils import find_git_repositories, get_git_status, run_git_command
 from utils.token_utils import estimate_tokens
 
 from .base import BaseTool, ToolRequest
-<<<<<<< HEAD
-
-# Conservative fallback for token limits
-DEFAULT_CONTEXT_WINDOW = 200_000
-=======
->>>>>>> 4dae6e45
 
 # Conservative fallback for token limits
 DEFAULT_CONTEXT_WINDOW = 200_000
@@ -70,53 +60,17 @@
 class PrecommitRequest(ToolRequest):
     """Request model for precommit tool"""
 
-<<<<<<< HEAD
-    path: str = Field(
-        ...,
-        description="Starting directory to search for git repositories (must be absolute path).",
-    )
-    prompt: Optional[str] = Field(
-        None,
-        description="The original user request description for the changes. Provides critical context for the review. If original request is limited or not available, you MUST study the changes carefully, think deeply about the implementation intent, analyze patterns across all modifications, infer the logic and requirements from the code changes and provide a thorough starting point.",
-    )
-    compare_to: Optional[str] = Field(
-        None,
-        description="Optional: A git ref (branch, tag, commit hash) to compare against. If not provided, reviews local staged and unstaged changes.",
-    )
-    include_staged: bool = Field(
-        True,
-        description="Include staged changes in the review. Only applies if 'compare_to' is not set.",
-    )
-    include_unstaged: bool = Field(
-        True,
-        description="Include uncommitted (unstaged) changes in the review. Only applies if 'compare_to' is not set.",
-    )
-    focus_on: Optional[str] = Field(
-        None,
-        description="Specific aspects to focus on (e.g., 'logic for user authentication', 'database query efficiency').",
-    )
-=======
     path: str = Field(..., description=PRECOMMIT_FIELD_DESCRIPTIONS["path"])
     prompt: Optional[str] = Field(None, description=PRECOMMIT_FIELD_DESCRIPTIONS["prompt"])
     compare_to: Optional[str] = Field(None, description=PRECOMMIT_FIELD_DESCRIPTIONS["compare_to"])
     include_staged: bool = Field(True, description=PRECOMMIT_FIELD_DESCRIPTIONS["include_staged"])
     include_unstaged: bool = Field(True, description=PRECOMMIT_FIELD_DESCRIPTIONS["include_unstaged"])
     focus_on: Optional[str] = Field(None, description=PRECOMMIT_FIELD_DESCRIPTIONS["focus_on"])
->>>>>>> 4dae6e45
     review_type: Literal["full", "security", "performance", "quick"] = Field(
         "full", description=PRECOMMIT_FIELD_DESCRIPTIONS["review_type"]
     )
     severity_filter: Literal["critical", "high", "medium", "low", "all"] = Field(
-<<<<<<< HEAD
-        "all",
-        description="Minimum severity level to report on the changes.",
-    )
-    max_depth: int = Field(
-        5,
-        description="Maximum depth to search for nested git repositories to prevent excessive recursion.",
-=======
         "all", description=PRECOMMIT_FIELD_DESCRIPTIONS["severity_filter"]
->>>>>>> 4dae6e45
     )
     max_depth: int = Field(5, description=PRECOMMIT_FIELD_DESCRIPTIONS["max_depth"])
     temperature: Optional[float] = Field(
@@ -164,116 +118,68 @@
             "properties": {
                 "path": {
                     "type": "string",
-<<<<<<< HEAD
-                    "description": "Starting directory to search for git repositories (must be absolute path).",
-=======
                     "description": PRECOMMIT_FIELD_DESCRIPTIONS["path"],
->>>>>>> 4dae6e45
                 },
                 "model": self.get_model_field_schema(),
                 "prompt": {
                     "type": "string",
-<<<<<<< HEAD
-                    "description": "The original user request description for the changes. Provides critical context for the review. If original request is limited or not available, you MUST study the changes carefully, think deeply about the implementation intent, analyze patterns across all modifications, infer the logic and requirements from the code changes and provide a thorough starting point.",
+                    "description": PRECOMMIT_FIELD_DESCRIPTIONS["prompt"],
                 },
                 "compare_to": {
                     "type": "string",
-                    "description": "Optional: A git ref (branch, tag, commit hash) to compare against. If not provided, reviews local staged and unstaged changes.",
-=======
-                    "description": PRECOMMIT_FIELD_DESCRIPTIONS["prompt"],
-                },
-                "compare_to": {
-                    "type": "string",
                     "description": PRECOMMIT_FIELD_DESCRIPTIONS["compare_to"],
->>>>>>> 4dae6e45
                 },
                 "include_staged": {
                     "type": "boolean",
                     "default": True,
-<<<<<<< HEAD
-                    "description": "Include staged changes in the review. Only applies if 'compare_to' is not set.",
-=======
                     "description": PRECOMMIT_FIELD_DESCRIPTIONS["include_staged"],
->>>>>>> 4dae6e45
                 },
                 "include_unstaged": {
                     "type": "boolean",
                     "default": True,
-<<<<<<< HEAD
-                    "description": "Include uncommitted (unstaged) changes in the review. Only applies if 'compare_to' is not set.",
+                    "description": PRECOMMIT_FIELD_DESCRIPTIONS["include_unstaged"],
                 },
                 "focus_on": {
                     "type": "string",
-                    "description": "Specific aspects to focus on (e.g., 'logic for user authentication', 'database query efficiency').",
-=======
-                    "description": PRECOMMIT_FIELD_DESCRIPTIONS["include_unstaged"],
-                },
-                "focus_on": {
-                    "type": "string",
                     "description": PRECOMMIT_FIELD_DESCRIPTIONS["focus_on"],
->>>>>>> 4dae6e45
                 },
                 "review_type": {
                     "type": "string",
                     "enum": ["full", "security", "performance", "quick"],
                     "default": "full",
-<<<<<<< HEAD
-                    "description": "Type of review to perform on the changes.",
-=======
                     "description": PRECOMMIT_FIELD_DESCRIPTIONS["review_type"],
->>>>>>> 4dae6e45
                 },
                 "severity_filter": {
                     "type": "string",
                     "enum": ["critical", "high", "medium", "low", "all"],
                     "default": "all",
-<<<<<<< HEAD
-                    "description": "Minimum severity level to report on the changes.",
-=======
                     "description": PRECOMMIT_FIELD_DESCRIPTIONS["severity_filter"],
->>>>>>> 4dae6e45
                 },
                 "max_depth": {
                     "type": "integer",
                     "default": 5,
-<<<<<<< HEAD
-                    "description": "Maximum depth to search for nested git repositories to prevent excessive recursion.",
-                },
-                "temperature": {
-                    "type": "number",
-                    "description": "Temperature for the response (0.0 to 1.0). Lower values are more focused and deterministic.",
-=======
                     "description": PRECOMMIT_FIELD_DESCRIPTIONS["max_depth"],
                 },
                 "temperature": {
                     "type": "number",
                     "description": PRECOMMIT_FIELD_DESCRIPTIONS["temperature"],
->>>>>>> 4dae6e45
                     "minimum": 0,
                     "maximum": 1,
                 },
                 "thinking_mode": {
                     "type": "string",
                     "enum": ["minimal", "low", "medium", "high", "max"],
-<<<<<<< HEAD
-                    "description": "Thinking depth mode for the assistant.",
-=======
                     "description": PRECOMMIT_FIELD_DESCRIPTIONS["thinking_mode"],
->>>>>>> 4dae6e45
                 },
                 "files": {
                     "type": "array",
                     "items": {"type": "string"},
-<<<<<<< HEAD
-                    "description": "Optional files or directories to provide as context (must be absolute paths). These files are not part of the changes but provide helpful context like configs, docs, or related code.",
-=======
                     "description": PRECOMMIT_FIELD_DESCRIPTIONS["files"],
                 },
                 "images": {
                     "type": "array",
                     "items": {"type": "string"},
                     "description": PRECOMMIT_FIELD_DESCRIPTIONS["images"],
->>>>>>> 4dae6e45
                 },
                 "use_websearch": {
                     "type": "boolean",
@@ -325,35 +231,10 @@
         size_check = self.check_prompt_size(user_content)
         if size_check:
             from tools.models import ToolOutput
-<<<<<<< HEAD
 
             raise ValueError(f"MCP_SIZE_CHECK:{ToolOutput(**size_check).model_dump_json()}")
 
-        # Translate the path and files if running in Docker
-        translated_path = translate_path_for_environment(request.path)
-        translated_files = translate_file_paths(request.files)
-
-        # MCP boundary check - STRICT REJECTION (check original files before translation)
-        if request.files:
-            file_size_check = self.check_total_file_size(request.files)
-            if file_size_check:
-                from tools.models import ToolOutput
-
-                raise ValueError(f"MCP_SIZE_CHECK:{ToolOutput(**file_size_check).model_dump_json()}")
-
-        # Check if the path translation resulted in an error path
-        if translated_path.startswith("/inaccessible/"):
-            raise ValueError(
-                f"The path '{request.path}' is not accessible from within the Docker container. "
-                f"The Docker container can only access files within the mounted workspace. "
-                f"Please ensure the path is within the mounted directory or adjust your Docker volume mounts."
-            )
-=======
-
-            raise ValueError(f"MCP_SIZE_CHECK:{ToolOutput(**size_check).model_dump_json()}")
-
         # File size validation happens at MCP boundary in server.py
->>>>>>> 4dae6e45
 
         # Find all git repositories
         repositories = find_git_repositories(request.path, request.max_depth)
@@ -532,11 +413,7 @@
 
             # Use centralized file handling with filtering for duplicate prevention
             file_content, processed_files = self._prepare_file_content_for_prompt(
-<<<<<<< HEAD
-                translated_files,
-=======
                 request.files,
->>>>>>> 4dae6e45
                 request.continuation_id,
                 "Context files",
                 max_tokens=remaining_tokens + 1000,  # Add back the reserve that was calculated
