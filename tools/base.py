--- conflicted
+++ resolved
@@ -84,8 +84,6 @@
             "history is automatically embedded as context. Your response should build upon this history "
             "without repeating previous analysis or instructions. Focus on providing only new insights, "
             "additional findings, or answers to follow-up questions. Can be used across different tools."
-<<<<<<< HEAD
-=======
         ),
     )
     images: Optional[list[str]] = Field(
@@ -97,7 +95,6 @@
             "(e.g., 'screenshot of error dialog', 'architecture diagram', 'code snippet') "
             "to aid with contextual understanding. Useful for UI discussions, diagrams, "
             "visual problems, error screens, architecture mockups, and visual analysis tasks."
->>>>>>> 4dae6e45
         ),
     )
 
@@ -217,8 +214,6 @@
         """
         pass
 
-<<<<<<< HEAD
-=======
     def requires_model(self) -> bool:
         """
         Return whether this tool requires AI model access.
@@ -245,7 +240,6 @@
 
         return BaseTool._openrouter_registry_cache
 
->>>>>>> 4dae6e45
     def is_effective_auto_mode(self) -> bool:
         """
         Check if we're in effective auto mode for schema generation.
@@ -301,50 +295,6 @@
 
     def _get_available_models(self) -> list[str]:
         """
-<<<<<<< HEAD
-        Get list of models that are actually available with current API keys.
-
-        This respects model restrictions automatically.
-
-        Returns:
-            List of available model names
-        """
-        from config import MODEL_CAPABILITIES_DESC
-        from providers.base import ProviderType
-        from providers.registry import ModelProviderRegistry
-
-        # Get available models from registry (respects restrictions)
-        available_models_map = ModelProviderRegistry.get_available_models(respect_restrictions=True)
-        available_models = list(available_models_map.keys())
-
-        # Add model aliases if their targets are available
-        model_aliases = []
-        for alias, target in MODEL_CAPABILITIES_DESC.items():
-            if alias not in available_models and target in available_models:
-                model_aliases.append(alias)
-
-        available_models.extend(model_aliases)
-
-        # Also check if OpenRouter is available (it accepts any model)
-        openrouter_provider = ModelProviderRegistry.get_provider(ProviderType.OPENROUTER)
-        if openrouter_provider and not available_models:
-            # If only OpenRouter is available, suggest using any model through it
-            available_models.append("any model via OpenRouter")
-
-        if not available_models:
-            # Check if it's due to restrictions
-            from utils.model_restrictions import get_restriction_service
-
-            restriction_service = get_restriction_service()
-            restrictions = restriction_service.get_restriction_summary()
-
-            if restrictions:
-                return ["none - all models blocked by restrictions set in .env"]
-            else:
-                return ["none - please configure API keys"]
-
-        return available_models
-=======
         Get list of all possible models for the schema enum.
 
         In auto mode, we show ALL models from MODEL_CAPABILITIES_DESC so Claude
@@ -401,7 +351,6 @@
                 unique_models.append(model)
 
         return unique_models
->>>>>>> 4dae6e45
 
     def get_model_field_schema(self) -> dict[str, Any]:
         """
@@ -826,103 +775,6 @@
                 # limits can hide bugs and lead to unexpected token usage or silent failures.
                 raise RuntimeError("ModelContext not initialized before file preparation.")
 
-<<<<<<< HEAD
-            if model_context:
-                # Use the passed model context
-                try:
-                    token_allocation = model_context.calculate_token_allocation()
-                    effective_max_tokens = token_allocation.file_tokens - reserve_tokens
-                    logger.debug(
-                        f"[FILES] {self.name}: Using passed model context for {model_context.model_name}: "
-                        f"{token_allocation.file_tokens:,} file tokens from {token_allocation.total_tokens:,} total"
-                    )
-                except Exception as e:
-                    logger.warning(f"[FILES] {self.name}: Error using passed model context: {e}")
-                    # Fall through to manual calculation
-                    model_context = None
-
-            if not model_context:
-                # Manual calculation as fallback
-                from config import DEFAULT_MODEL
-
-                model_name = getattr(self, "_current_model_name", None) or DEFAULT_MODEL
-
-                # Handle auto mode gracefully
-                if model_name.lower() == "auto":
-                    from providers.registry import ModelProviderRegistry
-
-                    # Use tool-specific fallback model for capacity estimation
-                    # This properly handles different providers (OpenAI=200K, Gemini=1M)
-                    tool_category = self.get_model_category()
-                    fallback_model = ModelProviderRegistry.get_preferred_fallback_model(tool_category)
-                    logger.debug(
-                        f"[FILES] {self.name}: Auto mode detected, using {fallback_model} "
-                        f"for {tool_category.value} tool capacity estimation"
-                    )
-
-                    try:
-                        provider = self.get_model_provider(fallback_model)
-                        capabilities = provider.get_capabilities(fallback_model)
-
-                        # Calculate content allocation based on model capacity
-                        if capabilities.context_window < 300_000:
-                            # Smaller context models: 60% content, 40% response
-                            model_content_tokens = int(capabilities.context_window * 0.6)
-                        else:
-                            # Larger context models: 80% content, 20% response
-                            model_content_tokens = int(capabilities.context_window * 0.8)
-
-                        effective_max_tokens = model_content_tokens - reserve_tokens
-                        logger.debug(
-                            f"[FILES] {self.name}: Using {fallback_model} capacity for auto mode: "
-                            f"{model_content_tokens:,} content tokens from {capabilities.context_window:,} total"
-                        )
-                    except (ValueError, AttributeError) as e:
-                        # Handle specific errors: provider not found, model not supported, missing attributes
-                        logger.warning(
-                            f"[FILES] {self.name}: Could not get capabilities for fallback model {fallback_model}: {type(e).__name__}: {e}"
-                        )
-                        # Fall back to conservative default for safety
-                        effective_max_tokens = 100_000 - reserve_tokens
-                    except Exception as e:
-                        # Catch any other unexpected errors
-                        logger.error(
-                            f"[FILES] {self.name}: Unexpected error getting model capabilities: {type(e).__name__}: {e}"
-                        )
-                        effective_max_tokens = 100_000 - reserve_tokens
-                else:
-                    # Normal mode - use the specified model
-                    try:
-                        provider = self.get_model_provider(model_name)
-                        capabilities = provider.get_capabilities(model_name)
-
-                        # Calculate content allocation based on model capacity
-                        if capabilities.context_window < 300_000:
-                            # Smaller context models: 60% content, 40% response
-                            model_content_tokens = int(capabilities.context_window * 0.6)
-                        else:
-                            # Larger context models: 80% content, 20% response
-                            model_content_tokens = int(capabilities.context_window * 0.8)
-
-                        effective_max_tokens = model_content_tokens - reserve_tokens
-                        logger.debug(
-                            f"[FILES] {self.name}: Using model-specific limit for {model_name}: "
-                            f"{model_content_tokens:,} content tokens from {capabilities.context_window:,} total"
-                        )
-                    except (ValueError, AttributeError) as e:
-                        # Handle specific errors: provider not found, model not supported, missing attributes
-                        logger.warning(
-                            f"[FILES] {self.name}: Could not get model capabilities for {model_name}: {type(e).__name__}: {e}"
-                        )
-                        # Fall back to conservative default for safety
-                        effective_max_tokens = 100_000 - reserve_tokens
-                    except Exception as e:
-                        # Catch any other unexpected errors
-                        logger.error(
-                            f"[FILES] {self.name}: Unexpected error getting model capabilities: {type(e).__name__}: {e}"
-                        )
-                        effective_max_tokens = 100_000 - reserve_tokens
-=======
             # This is now the single source of truth for token allocation.
             model_context = self._model_context
             try:
@@ -941,7 +793,6 @@
                 # If the context exists but calculation fails, we still need to prevent a crash.
                 # A loud error is logged, and we fall back to a safe default.
                 effective_max_tokens = 100_000 - reserve_tokens
->>>>>>> 4dae6e45
 
         # Ensure we have a reasonable minimum budget
         effective_max_tokens = max(1000, effective_max_tokens)
@@ -1175,11 +1026,7 @@
                     f"MANDATORY ACTION REQUIRED: The prompt is too large for MCP's token limits (>{MCP_PROMPT_SIZE_LIMIT:,} characters). "
                     "YOU MUST IMMEDIATELY save the prompt text to a temporary file named 'prompt.txt' in the working directory. "
                     "DO NOT attempt to shorten or modify the prompt. SAVE IT AS-IS to 'prompt.txt'. "
-<<<<<<< HEAD
-                    "Then resend the request with the absolute file path to 'prompt.txt' in the files parameter, "
-=======
                     "Then resend the request with the absolute file path to 'prompt.txt' in the files parameter (must be FULL absolute path - DO NOT SHORTEN), "
->>>>>>> 4dae6e45
                     "along with any other files you wish to share as context. Leave the prompt text itself empty or very brief in the new request. "
                     "This is the ONLY way to handle large prompts - you MUST follow these exact steps."
                 ),
@@ -1192,8 +1039,6 @@
             }
         return None
 
-<<<<<<< HEAD
-=======
     def _validate_image_limits(
         self, images: Optional[list[str]], model_name: str, continuation_id: Optional[str] = None
     ) -> Optional[dict]:
@@ -1335,7 +1180,6 @@
         logger.debug(f"Image validation passed: {len(images)} images")
         return None
 
->>>>>>> 4dae6e45
     def estimate_tokens_smart(self, file_path: str) -> int:
         """
         Estimate tokens for a file using file-type aware ratios.
@@ -1350,11 +1194,7 @@
 
         return estimate_file_tokens(file_path)
 
-<<<<<<< HEAD
-    def check_total_file_size(self, files: list[str]) -> Optional[dict[str, Any]]:
-=======
     def check_total_file_size(self, files: list[str], model_name: str) -> Optional[dict[str, Any]]:
->>>>>>> 4dae6e45
         """
         Check if total file sizes would exceed token threshold before embedding.
 
@@ -1364,10 +1204,7 @@
 
         Args:
             files: List of file paths to check
-<<<<<<< HEAD
-=======
             model_name: The resolved model name to use for token limits
->>>>>>> 4dae6e45
 
         Returns:
             Dict with `code_too_large` response if too large, None if acceptable
@@ -1375,16 +1212,6 @@
         if not files:
             return None
 
-<<<<<<< HEAD
-        # Get current model name for context-aware thresholds
-        model_name = getattr(self, "_current_model_name", None)
-        if not model_name:
-            from config import DEFAULT_MODEL
-
-            model_name = DEFAULT_MODEL
-
-=======
->>>>>>> 4dae6e45
         # Use centralized file size checking with model context
         from utils.file_utils import check_total_file_size as check_file_size_utility
 
@@ -1550,55 +1377,6 @@
                 prompt = f"{prompt}\n\n{follow_up_instructions}"
                 logger.debug(f"Added follow-up instructions for new {self.name} conversation")
 
-<<<<<<< HEAD
-            # Extract model configuration from request or use defaults
-            model_name = getattr(request, "model", None)
-            if not model_name:
-                from config import DEFAULT_MODEL
-
-                model_name = DEFAULT_MODEL
-
-            # Check if we need Claude to select a model
-            # This happens when:
-            # 1. The model is explicitly "auto"
-            # 2. The requested model is not available
-            if self._should_require_model_selection(model_name):
-                # Get suggested model based on tool category
-                from providers.registry import ModelProviderRegistry
-
-                tool_category = self.get_model_category()
-                suggested_model = ModelProviderRegistry.get_preferred_fallback_model(tool_category)
-
-                # Build error message based on why selection is required
-                if model_name.lower() == "auto":
-                    error_message = (
-                        f"Model parameter is required in auto mode. "
-                        f"Suggested model for {self.name}: '{suggested_model}' "
-                        f"(category: {tool_category.value})"
-                    )
-                else:
-                    # Model was specified but not available
-                    # Get list of available models
-                    available_models = self._get_available_models()
-
-                    error_message = (
-                        f"Model '{model_name}' is not available with current API keys. "
-                        f"Available models: {', '.join(available_models)}. "
-                        f"Suggested model for {self.name}: '{suggested_model}' "
-                        f"(category: {tool_category.value})"
-                    )
-
-                error_output = ToolOutput(
-                    status="error",
-                    content=error_message,
-                    content_type="text",
-                )
-                return [TextContent(type="text", text=error_output.model_dump_json())]
-
-            # Store model name for use by helper methods like _prepare_file_content_for_prompt
-            # Only set this after auto mode validation to prevent "auto" being used as a model name
-            self._current_model_name = model_name
-=======
             # Model name already resolved and stored in self._current_model_name earlier
 
             # Validate images at MCP boundary if any were provided
@@ -1606,7 +1384,6 @@
                 image_validation_error = self._validate_image_limits(images, self._current_model_name, continuation_id)
                 if image_validation_error:
                     return [TextContent(type="text", text=json.dumps(image_validation_error))]
->>>>>>> 4dae6e45
 
             temperature = getattr(request, "temperature", None)
             if temperature is None:
@@ -1758,8 +1535,6 @@
                         parsed_status = status_model.model_validate(potential_json)
                         logger.debug(f"{self.name} tool detected special status: {status_key}")
 
-<<<<<<< HEAD
-=======
                         # Enhance mandatory_instructions for files_required_to_continue
                         if status_key == "files_required_to_continue" and hasattr(
                             parsed_status, "mandatory_instructions"
@@ -1771,7 +1546,6 @@
                             enhanced_data["mandatory_instructions"] = enhanced_instructions
                             parsed_status = status_model.model_validate(enhanced_data)
 
->>>>>>> 4dae6e45
                         # Extract model information for metadata
                         metadata = {
                             "original_request": (
@@ -1939,10 +1713,7 @@
             # Use actually processed files from file preparation instead of original request files
             # This ensures directories are tracked as their individual expanded files
             request_files = getattr(self, "_actually_processed_files", []) or getattr(request, "files", []) or []
-<<<<<<< HEAD
-=======
             request_images = getattr(request, "images", []) or []
->>>>>>> 4dae6e45
             # Extract model metadata
             model_provider = None
             model_name = None
