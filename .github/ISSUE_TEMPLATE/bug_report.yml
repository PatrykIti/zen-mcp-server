name: 🐞 Bug Report
description: Create a report to help us improve
labels: ["bug", "needs-triage"]
body:
  - type: markdown
    attributes:
      value: |
        Thank you for taking the time to file a bug report! Please provide as much detail as possible to help us reproduce and fix the issue.

  - type: input
    id: version
    attributes:
      label: Project Version
      description: "Which version are you using? (e.g., Docker image tag like `latest` or `v1.2.3`, or a git commit SHA)"
<<<<<<< HEAD
      placeholder: "e.g., ghcr.io/patrykiti/zen-mcp-server:latest"
=======
      placeholder: "e.g., ghcr.io/beehiveinnovations/zen-mcp-server:latest"
>>>>>>> f3001cc3
    validations:
      required: true

  - type: textarea
    id: description
    attributes:
      label: Bug Description
      description: A clear and concise description of what the bug is.
<<<<<<< HEAD
      placeholder: "When I run the `codereview` tool on a Python file with syntax errors, it hangs instead of reporting an error."
    validations:
      required: true

  - type: textarea
    id: reproduction-steps
    attributes:
      label: Steps to Reproduce
      description: "Provide the exact steps to reproduce the behavior. Include the full command you ran."
      placeholder: |
        1. Create a file `test.py` with the content `def my_func(a,b)`
        2. Run the command: `docker exec -i zen-mcp-server python server.py`
        3. Use Claude Desktop with gemini codereview tool on test.py
        4. Observe the behavior...
    validations:
      required: true

  - type: textarea
    id: expected-behavior
    attributes:
      label: Expected Behavior
      description: A clear and concise description of what you expected to happen.
      placeholder: "I expected the tool to exit with an error message about the invalid Python syntax."
=======
      placeholder: "When I run the `codereview` nothing happens"
>>>>>>> f3001cc3
    validations:
      required: true

  - type: textarea
    id: logs
    attributes:
      label: Relevant Log Output
      description: "Please copy and paste any relevant log output. You can obtain these from the MCP folder by running `docker compose logs`."
      render: shell

  - type: dropdown
    id: environment
    attributes:
      label: Operating System
      description: What operating system are you running the Docker client on?
      options:
        - macOS
        - Windows
        - Linux
    validations:
      required: true

  - type: checkboxes
    id: no-duplicate-issues
    attributes:
      label: Sanity Checks
      description: "Before submitting, please confirm the following:"
      options:
        - label: I have searched the existing issues and this is not a duplicate.
          required: true
<<<<<<< HEAD
        - label: I have confirmed that my `GEMINI_API_KEY` is set correctly.
          required: true
=======
        - label: I am using `GEMINI_API_KEY`
          required: true
        - label: I am using `OPENAI_API_KEY`
          required: true
        - label: I am using `OPENROUTER_API_KEY`
          required: true
        - label: I am using `CUSTOM_API_URL`
          required: true
>>>>>>> f3001cc3
<|MERGE_RESOLUTION|>--- conflicted
+++ resolved
@@ -12,11 +12,7 @@
     attributes:
       label: Project Version
       description: "Which version are you using? (e.g., Docker image tag like `latest` or `v1.2.3`, or a git commit SHA)"
-<<<<<<< HEAD
-      placeholder: "e.g., ghcr.io/patrykiti/zen-mcp-server:latest"
-=======
       placeholder: "e.g., ghcr.io/beehiveinnovations/zen-mcp-server:latest"
->>>>>>> f3001cc3
     validations:
       required: true
 
@@ -25,33 +21,7 @@
     attributes:
       label: Bug Description
       description: A clear and concise description of what the bug is.
-<<<<<<< HEAD
-      placeholder: "When I run the `codereview` tool on a Python file with syntax errors, it hangs instead of reporting an error."
-    validations:
-      required: true
-
-  - type: textarea
-    id: reproduction-steps
-    attributes:
-      label: Steps to Reproduce
-      description: "Provide the exact steps to reproduce the behavior. Include the full command you ran."
-      placeholder: |
-        1. Create a file `test.py` with the content `def my_func(a,b)`
-        2. Run the command: `docker exec -i zen-mcp-server python server.py`
-        3. Use Claude Desktop with gemini codereview tool on test.py
-        4. Observe the behavior...
-    validations:
-      required: true
-
-  - type: textarea
-    id: expected-behavior
-    attributes:
-      label: Expected Behavior
-      description: A clear and concise description of what you expected to happen.
-      placeholder: "I expected the tool to exit with an error message about the invalid Python syntax."
-=======
       placeholder: "When I run the `codereview` nothing happens"
->>>>>>> f3001cc3
     validations:
       required: true
 
@@ -82,10 +52,6 @@
       options:
         - label: I have searched the existing issues and this is not a duplicate.
           required: true
-<<<<<<< HEAD
-        - label: I have confirmed that my `GEMINI_API_KEY` is set correctly.
-          required: true
-=======
         - label: I am using `GEMINI_API_KEY`
           required: true
         - label: I am using `OPENAI_API_KEY`
@@ -93,5 +59,4 @@
         - label: I am using `OPENROUTER_API_KEY`
           required: true
         - label: I am using `CUSTOM_API_URL`
-          required: true
->>>>>>> f3001cc3
+          required: true