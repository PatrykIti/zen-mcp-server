--- conflicted
+++ resolved
@@ -132,11 +132,7 @@
                 # Mock ModelContext to avoid calculation errors
                 with patch("utils.model_context.ModelContext") as mock_model_context_class:
                     mock_model_context = MagicMock()
-<<<<<<< HEAD
-                    mock_model_context.model_name = "gemini-2.5-flash-preview-05-20"
-=======
                     mock_model_context.model_name = "gemini-2.5-flash"
->>>>>>> 4dae6e45
                     mock_model_context.calculate_token_allocation.return_value = MagicMock(
                         total_tokens=200000,
                         content_tokens=120000,
