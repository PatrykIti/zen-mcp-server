"""
Enhanced tests for precommit tool using mock storage to test real logic
"""

import os
import tempfile
from typing import Optional
from unittest.mock import patch

import pytest

from tools.precommit import Precommit, PrecommitRequest


class MockRedisClient:
    """Mock Redis client that uses in-memory dictionary storage"""

    def __init__(self):
        self.data: dict[str, str] = {}
        self.ttl_data: dict[str, int] = {}

    def get(self, key: str) -> Optional[str]:
        return self.data.get(key)

    def set(self, key: str, value: str, ex: Optional[int] = None) -> bool:
        self.data[key] = value
        if ex:
            self.ttl_data[key] = ex
        return True

    def delete(self, key: str) -> int:
        if key in self.data:
            del self.data[key]
            self.ttl_data.pop(key, None)
            return 1
        return 0

    def exists(self, key: str) -> int:
        return 1 if key in self.data else 0

    def setex(self, key: str, time: int, value: str) -> bool:
        """Set key to hold string value and set key to timeout after given seconds"""
        self.data[key] = value
        self.ttl_data[key] = time
        return True


class TestPrecommitToolWithMockStore:
    """Test precommit tool with mock storage to validate actual logic"""

    @pytest.fixture
    def mock_storage(self):
        """Create mock Redis client"""
        return MockRedisClient()

    @pytest.fixture
    def tool(self, mock_storage, temp_repo):
        """Create tool instance with mocked Redis"""
        temp_dir, _ = temp_repo
        tool = Precommit()

<<<<<<< HEAD
        # Mock the Redis client getter and SECURITY_ROOT to allow access to temp files
        with (
            patch("utils.conversation_memory.get_redis_client", return_value=mock_redis),
            patch("utils.file_utils.SECURITY_ROOT", Path(temp_dir).resolve()),
        ):
=======
        # Mock the Redis client getter to use our mock storage
        with patch("utils.conversation_memory.get_storage", return_value=mock_storage):
>>>>>>> 4dae6e45
            yield tool

    @pytest.fixture
    def temp_repo(self):
        """Create a temporary git repository with test files"""
        import subprocess

        temp_dir = tempfile.mkdtemp()

        # Initialize git repo
        subprocess.run(["git", "init"], cwd=temp_dir, capture_output=True)
        subprocess.run(["git", "config", "user.name", "Test"], cwd=temp_dir, capture_output=True)
        subprocess.run(["git", "config", "user.email", "test@example.com"], cwd=temp_dir, capture_output=True)

        # Create test config file
        config_content = '''"""Test configuration file"""

# Version and metadata
__version__ = "1.0.0"
__author__ = "Test"

# Configuration
MAX_CONTENT_TOKENS = 800_000  # 800K tokens for content
TEMPERATURE_ANALYTICAL = 0.2  # For code review, debugging
'''

        config_path = os.path.join(temp_dir, "config.py")
        with open(config_path, "w") as f:
            f.write(config_content)

        # Add and commit initial version
        subprocess.run(["git", "add", "."], cwd=temp_dir, capture_output=True)
        subprocess.run(["git", "commit", "-m", "Initial commit"], cwd=temp_dir, capture_output=True)

        # Modify config to create a diff
        modified_content = config_content + '\nNEW_SETTING = "test"  # Added setting\n'
        with open(config_path, "w") as f:
            f.write(modified_content)

        yield temp_dir, config_path

        # Cleanup
        import shutil

        shutil.rmtree(temp_dir)

    @pytest.mark.asyncio
    async def test_no_duplicate_file_content_in_prompt(self, tool, temp_repo, mock_storage):
        """Test that file content appears in expected locations

        This test validates our design decision that files can legitimately appear in both:
        1. Git Diffs section: Shows only changed lines + limited context (wrapped with BEGIN DIFF markers)
        2. Additional Context section: Shows complete file content (wrapped with BEGIN FILE markers)

        This is intentional, not a bug - the AI needs both perspectives for comprehensive analysis.
        """
        temp_dir, config_path = temp_repo

        # Create request with files parameter
        request = PrecommitRequest(path=temp_dir, files=[config_path], prompt="Test configuration changes")

        # Generate the prompt
        prompt = await tool.prepare_prompt(request)

        # Verify expected sections are present
        assert "## Original Request" in prompt
        assert "Test configuration changes" in prompt
        assert "## Additional Context Files" in prompt
        assert "## Git Diffs" in prompt

        # Verify the file appears in the git diff
        assert "config.py" in prompt
        assert "NEW_SETTING" in prompt

        # Note: Files can legitimately appear in both git diff AND additional context:
        # - Git diff shows only changed lines + limited context
        # - Additional context provides complete file content for full understanding
        # This is intentional and provides comprehensive context to the AI

    @pytest.mark.asyncio
    async def test_conversation_memory_integration(self, tool, temp_repo, mock_storage):
        """Test that conversation memory works with mock storage"""
        temp_dir, config_path = temp_repo

        # Mock conversation memory functions to use our mock redis
        with patch("utils.conversation_memory.get_storage", return_value=mock_storage):
            # First request - should embed file content
            PrecommitRequest(path=temp_dir, files=[config_path], prompt="First review")

            # Simulate conversation thread creation
            from utils.conversation_memory import add_turn, create_thread

            thread_id = create_thread("precommit", {"files": [config_path]})

            # Test that file embedding works
            files_to_embed = tool.filter_new_files([config_path], None)
            assert config_path in files_to_embed, "New conversation should embed all files"

            # Add a turn to the conversation
            add_turn(thread_id, "assistant", "First response", files=[config_path], tool_name="precommit")

            # Second request with continuation - should skip already embedded files
            PrecommitRequest(path=temp_dir, files=[config_path], continuation_id=thread_id, prompt="Follow-up review")

            files_to_embed_2 = tool.filter_new_files([config_path], thread_id)
            assert len(files_to_embed_2) == 0, "Continuation should skip already embedded files"

    @pytest.mark.asyncio
    async def test_prompt_structure_integrity(self, tool, temp_repo, mock_storage):
        """Test that the prompt structure is well-formed and doesn't have content duplication"""
        temp_dir, config_path = temp_repo

        request = PrecommitRequest(
            path=temp_dir,
            files=[config_path],
            prompt="Validate prompt structure",
            review_type="full",
            severity_filter="high",
        )

        prompt = await tool.prepare_prompt(request)

        # Split prompt into sections
        sections = {
            "prompt": "## Original Request",
            "review_parameters": "## Review Parameters",
            "repo_summary": "## Repository Changes Summary",
            "context_files_summary": "## Context Files Summary",
            "git_diffs": "## Git Diffs",
            "additional_context": "## Additional Context Files",
            "review_instructions": "## Review Instructions",
        }

        section_indices = {}
        for name, header in sections.items():
            index = prompt.find(header)
            if index != -1:
                section_indices[name] = index

        # Verify sections appear in logical order
        assert section_indices["prompt"] < section_indices["review_parameters"]
        assert section_indices["review_parameters"] < section_indices["repo_summary"]
        assert section_indices["git_diffs"] < section_indices["additional_context"]
        assert section_indices["additional_context"] < section_indices["review_instructions"]

        # Test that file content only appears in Additional Context section
        file_content_start = section_indices["additional_context"]
        file_content_end = section_indices["review_instructions"]

        file_section = prompt[file_content_start:file_content_end]
        prompt[:file_content_start]
        after_file_section = prompt[file_content_end:]

        # File content should appear in the file section
        assert "MAX_CONTENT_TOKENS = 800_000" in file_section
        # Check that configuration content appears in the file section
        assert "# Configuration" in file_section
        # The complete file content should not appear in the review instructions
        assert '__version__ = "1.0.0"' in file_section
        assert '__version__ = "1.0.0"' not in after_file_section

    @pytest.mark.asyncio
    async def test_file_content_formatting(self, tool, temp_repo, mock_storage):
        """Test that file content is properly formatted without duplication"""
        temp_dir, config_path = temp_repo

        # Test the centralized file preparation method directly
        file_content, processed_files = tool._prepare_file_content_for_prompt(
            [config_path],
            None,
            "Test files",
            max_tokens=100000,
            reserve_tokens=1000,  # No continuation
        )

        # Should contain file markers
        assert "--- BEGIN FILE:" in file_content
        assert "--- END FILE:" in file_content
        assert "config.py" in file_content

        # Should contain actual file content
        assert "MAX_CONTENT_TOKENS = 800_000" in file_content
        assert '__version__ = "1.0.0"' in file_content

        # Content should appear only once
        assert file_content.count("MAX_CONTENT_TOKENS = 800_000") == 1
        assert file_content.count('__version__ = "1.0.0"') == 1


def test_mock_storage_basic_operations():
    """Test that our mock Redis implementation works correctly"""
    mock_storage = MockRedisClient()

    # Test basic operations
    assert mock_storage.get("nonexistent") is None
    assert mock_storage.exists("nonexistent") == 0

    mock_storage.set("test_key", "test_value")
    assert mock_storage.get("test_key") == "test_value"
    assert mock_storage.exists("test_key") == 1

    assert mock_storage.delete("test_key") == 1
    assert mock_storage.get("test_key") is None
    assert mock_storage.delete("test_key") == 0  # Already deleted<|MERGE_RESOLUTION|>--- conflicted
+++ resolved
@@ -59,16 +59,8 @@
         temp_dir, _ = temp_repo
         tool = Precommit()
 
-<<<<<<< HEAD
-        # Mock the Redis client getter and SECURITY_ROOT to allow access to temp files
-        with (
-            patch("utils.conversation_memory.get_redis_client", return_value=mock_redis),
-            patch("utils.file_utils.SECURITY_ROOT", Path(temp_dir).resolve()),
-        ):
-=======
         # Mock the Redis client getter to use our mock storage
         with patch("utils.conversation_memory.get_storage", return_value=mock_storage):
->>>>>>> 4dae6e45
             yield tool
 
     @pytest.fixture
