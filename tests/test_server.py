--- conflicted
+++ resolved
@@ -27,18 +27,11 @@
         assert "testgen" in tool_names
         assert "refactor" in tool_names
         assert "tracer" in tool_names
-<<<<<<< HEAD
-        assert "version" in tool_names
-
-        # Should have exactly 10 tools (including refactor and tracer)
-        assert len(tools) == 10
-=======
         assert "planner" in tool_names
         assert "version" in tool_names
 
         # Should have exactly 13 tools (including consensus, refactor, tracer, listmodels, and planner)
         assert len(tools) == 13
->>>>>>> 4dae6e45
 
         # Check descriptions are verbose
         for tool in tools:
