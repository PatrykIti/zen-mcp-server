--- conflicted
+++ resolved
@@ -31,13 +31,8 @@
         # Mock model to return a clarification request
         clarification_json = json.dumps(
             {
-<<<<<<< HEAD
-                "status": "clarification_required",
-                "question": "I need to see the package.json file to understand dependencies",
-=======
                 "status": "files_required_to_continue",
                 "mandatory_instructions": "I need to see the package.json file to understand dependencies",
->>>>>>> 4dae6e45
                 "files_needed": ["package.json", "package-lock.json"],
             }
         )
@@ -61,11 +56,7 @@
 
         # Parse the response
         response_data = json.loads(result[0].text)
-<<<<<<< HEAD
-        assert response_data["status"] == "clarification_required"
-=======
         assert response_data["status"] == "files_required_to_continue"
->>>>>>> 4dae6e45
         assert response_data["content_type"] == "json"
 
         # Parse the clarification request
@@ -116,11 +107,7 @@
     @patch("tools.base.BaseTool.get_model_provider")
     async def test_malformed_clarification_request_treated_as_normal(self, mock_get_provider, analyze_tool):
         """Test that malformed JSON clarification requests are treated as normal responses"""
-<<<<<<< HEAD
-        malformed_json = '{"status": "clarification_required", "prompt": "Missing closing brace"'
-=======
         malformed_json = '{"status": "files_required_to_continue", "prompt": "Missing closing brace"'
->>>>>>> 4dae6e45
 
         mock_provider = create_mock_provider()
         mock_provider.get_provider_type.return_value = Mock(value="google")
@@ -145,13 +132,8 @@
         """Test clarification request with suggested next action"""
         clarification_json = json.dumps(
             {
-<<<<<<< HEAD
-                "status": "clarification_required",
-                "question": "I need to see the database configuration to diagnose the connection error",
-=======
                 "status": "files_required_to_continue",
                 "mandatory_instructions": "I need to see the database configuration to analyze the connection error",
->>>>>>> 4dae6e45
                 "files_needed": ["config/database.yml", "src/db.py"],
                 "suggested_next_action": {
                     "tool": "analyze",
@@ -185,11 +167,7 @@
         assert len(result) == 1
 
         response_data = json.loads(result[0].text)
-<<<<<<< HEAD
-        assert response_data["status"] == "clarification_required"
-=======
         assert response_data["status"] == "files_required_to_continue"
->>>>>>> 4dae6e45
 
         clarification = json.loads(response_data["content"])
         assert "suggested_next_action" in clarification
@@ -289,13 +267,8 @@
         # Mock Gemini to request package.json when asked about dependencies
         clarification_json = json.dumps(
             {
-<<<<<<< HEAD
-                "status": "clarification_required",
-                "question": "I need to see the package.json file to analyze npm dependencies",
-=======
                 "status": "files_required_to_continue",
                 "mandatory_instructions": "I need to see the package.json file to analyze npm dependencies",
->>>>>>> 4dae6e45
                 "files_needed": ["package.json", "package-lock.json"],
             }
         )
@@ -318,11 +291,7 @@
 
         response = json.loads(result[0].text)
         assert (
-<<<<<<< HEAD
-            response["status"] == "clarification_required"
-=======
             response["status"] == "files_required_to_continue"
->>>>>>> 4dae6e45
         ), "Should request clarification when asked about dependencies without package files"
 
         clarification = json.loads(response["content"])
@@ -337,13 +306,8 @@
         # Step 1: Initial request returns clarification needed
         clarification_json = json.dumps(
             {
-<<<<<<< HEAD
-                "status": "clarification_required",
-                "question": "I need to see the configuration file to understand the connection settings",
-=======
                 "status": "files_required_to_continue",
                 "mandatory_instructions": "I need to see the configuration file to understand the connection settings",
->>>>>>> 4dae6e45
                 "files_needed": ["config.py"],
             }
         )
@@ -364,11 +328,7 @@
         )
 
         response1 = json.loads(result1[0].text)
-<<<<<<< HEAD
-        assert response1["status"] == "clarification_required"
-=======
         assert response1["status"] == "files_required_to_continue"
->>>>>>> 4dae6e45
 
         # Step 2: Claude would provide additional context and re-invoke
         # This simulates the second call with more context
