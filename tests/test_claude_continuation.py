"""
Test suite for Claude continuation opportunities

Tests the system that offers Claude the opportunity to continue conversations
when Gemini doesn't explicitly ask a follow-up question.
"""

import json
from unittest.mock import Mock, patch

import pytest
from pydantic import Field

from tests.mock_helpers import create_mock_provider
from tools.base import BaseTool, ToolRequest
from utils.conversation_memory import MAX_CONVERSATION_TURNS


class ContinuationRequest(ToolRequest):
    """Test request model with prompt field"""

    prompt: str = Field(..., description="The prompt to analyze")
    files: list[str] = Field(default_factory=list, description="Optional files to analyze")


class ClaudeContinuationTool(BaseTool):
    """Test tool for continuation functionality"""

    def get_name(self) -> str:
        return "test_continuation"

    def get_description(self) -> str:
        return "Test tool for Claude continuation"

    def get_input_schema(self) -> dict:
        return {
            "type": "object",
            "properties": {
                "prompt": {"type": "string"},
                "continuation_id": {"type": "string", "required": False},
            },
        }

    def get_system_prompt(self) -> str:
        return "Test system prompt"

    def get_request_model(self):
        return ContinuationRequest

    async def prepare_prompt(self, request) -> str:
        return f"System: {self.get_system_prompt()}\nUser: {request.prompt}"


class TestClaudeContinuationOffers:
    """Test Claude continuation offer functionality"""

    def setup_method(self):
        # Note: Tool creation and schema generation happens here
        # If providers are not registered yet, tool might detect auto mode
        self.tool = ClaudeContinuationTool()
        # Set default model to avoid effective auto mode
<<<<<<< HEAD
        self.tool.default_model = "gemini-2.5-flash-preview-05-20"
=======
        self.tool.default_model = "gemini-2.5-flash"
>>>>>>> 4dae6e45

    @patch("utils.conversation_memory.get_storage")
    @patch.dict("os.environ", {"PYTEST_CURRENT_TEST": ""}, clear=False)
    async def test_new_conversation_offers_continuation(self, mock_storage):
        """Test that new conversations offer Claude continuation opportunity"""
        # Create tool AFTER providers are registered (in conftest.py fixture)
        tool = ClaudeContinuationTool()
<<<<<<< HEAD
        tool.default_model = "gemini-2.5-flash-preview-05-20"
=======
        tool.default_model = "gemini-2.5-flash"
>>>>>>> 4dae6e45

        mock_client = Mock()
        mock_storage.return_value = mock_client

        # Mock the model
        with patch.object(tool, "get_model_provider") as mock_get_provider:
            mock_provider = create_mock_provider()
            mock_provider.get_provider_type.return_value = Mock(value="google")
            mock_provider.supports_thinking_mode.return_value = False
            mock_provider.generate_content.return_value = Mock(
                content="Analysis complete.",
                usage={"input_tokens": 10, "output_tokens": 20, "total_tokens": 30},
                model_name="gemini-2.5-flash",
                metadata={"finish_reason": "STOP"},
            )
            mock_get_provider.return_value = mock_provider

            # Execute tool without continuation_id (new conversation)
            arguments = {"prompt": "Analyze this code"}
            response = await tool.execute(arguments)

            # Parse response
            response_data = json.loads(response[0].text)

            # Should offer continuation for new conversation
            assert response_data["status"] == "continuation_available"
            assert "continuation_offer" in response_data
            assert response_data["continuation_offer"]["remaining_turns"] == MAX_CONVERSATION_TURNS - 1

    @patch("utils.conversation_memory.get_storage")
    @patch.dict("os.environ", {"PYTEST_CURRENT_TEST": ""}, clear=False)
    async def test_existing_conversation_still_offers_continuation(self, mock_storage):
        """Test that existing threaded conversations still offer continuation if turns remain"""
        mock_client = Mock()
        mock_storage.return_value = mock_client

        # Mock existing thread context with 2 turns
        from utils.conversation_memory import ConversationTurn, ThreadContext

        thread_context = ThreadContext(
            thread_id="12345678-1234-1234-1234-123456789012",
            created_at="2023-01-01T00:00:00Z",
            last_updated_at="2023-01-01T00:01:00Z",
            tool_name="test_continuation",
            turns=[
                ConversationTurn(
                    role="assistant",
                    content="Previous response",
                    timestamp="2023-01-01T00:00:30Z",
                    tool_name="test_continuation",
                ),
                ConversationTurn(
                    role="user",
                    content="Follow up question",
                    timestamp="2023-01-01T00:01:00Z",
                ),
            ],
            initial_context={"prompt": "Initial analysis"},
        )
        mock_client.get.return_value = thread_context.model_dump_json()

        # Mock the model
        with patch.object(self.tool, "get_model_provider") as mock_get_provider:
            mock_provider = create_mock_provider()
            mock_provider.get_provider_type.return_value = Mock(value="google")
            mock_provider.supports_thinking_mode.return_value = False
            mock_provider.generate_content.return_value = Mock(
                content="Continued analysis.",
                usage={"input_tokens": 10, "output_tokens": 20, "total_tokens": 30},
                model_name="gemini-2.5-flash",
                metadata={"finish_reason": "STOP"},
            )
            mock_get_provider.return_value = mock_provider

            # Execute tool with continuation_id
            arguments = {"prompt": "Continue analysis", "continuation_id": "12345678-1234-1234-1234-123456789012"}
            response = await self.tool.execute(arguments)

            # Parse response
            response_data = json.loads(response[0].text)

            # Should still offer continuation since turns remain
            assert response_data["status"] == "continuation_available"
            assert "continuation_offer" in response_data
            # MAX_CONVERSATION_TURNS - 2 existing - 1 new = remaining
            assert response_data["continuation_offer"]["remaining_turns"] == MAX_CONVERSATION_TURNS - 3

    @patch("utils.conversation_memory.get_storage")
    @patch.dict("os.environ", {"PYTEST_CURRENT_TEST": ""}, clear=False)
    async def test_full_response_flow_with_continuation_offer(self, mock_storage):
        """Test complete response flow that creates continuation offer"""
        mock_client = Mock()
        mock_storage.return_value = mock_client

        # Mock the model to return a response without follow-up question
        with patch.object(self.tool, "get_model_provider") as mock_get_provider:
            mock_provider = create_mock_provider()
            mock_provider.get_provider_type.return_value = Mock(value="google")
            mock_provider.supports_thinking_mode.return_value = False
            mock_provider.generate_content.return_value = Mock(
                content="Analysis complete. The code looks good.",
                usage={"input_tokens": 10, "output_tokens": 20, "total_tokens": 30},
                model_name="gemini-2.5-flash",
                metadata={"finish_reason": "STOP"},
            )
            mock_get_provider.return_value = mock_provider

            # Execute tool with new conversation
            arguments = {"prompt": "Analyze this code", "model": "flash"}
            response = await self.tool.execute(arguments)

            # Parse response
            assert len(response) == 1
            response_data = json.loads(response[0].text)

            assert response_data["status"] == "continuation_available"
            assert response_data["content"] == "Analysis complete. The code looks good."
            assert "continuation_offer" in response_data

            offer = response_data["continuation_offer"]
            assert "continuation_id" in offer
            assert offer["remaining_turns"] == MAX_CONVERSATION_TURNS - 1
            assert "You have" in offer["note"]
            assert "more exchange(s) available" in offer["note"]

    @patch("utils.conversation_memory.get_storage")
    @patch.dict("os.environ", {"PYTEST_CURRENT_TEST": ""}, clear=False)
    async def test_continuation_always_offered_with_natural_language(self, mock_storage):
        """Test that continuation is always offered with natural language prompts"""
        mock_client = Mock()
        mock_storage.return_value = mock_client

        # Mock the model to return a response with natural language follow-up
        with patch.object(self.tool, "get_model_provider") as mock_get_provider:
            mock_provider = create_mock_provider()
            mock_provider.get_provider_type.return_value = Mock(value="google")
            mock_provider.supports_thinking_mode.return_value = False
            # Include natural language follow-up in the content
            content_with_followup = """Analysis complete. The code looks good.

I'd be happy to examine the error handling patterns in more detail if that would be helpful."""
            mock_provider.generate_content.return_value = Mock(
                content=content_with_followup,
                usage={"input_tokens": 10, "output_tokens": 20, "total_tokens": 30},
                model_name="gemini-2.5-flash",
                metadata={"finish_reason": "STOP"},
            )
            mock_get_provider.return_value = mock_provider

            # Execute tool
            arguments = {"prompt": "Analyze this code"}
            response = await self.tool.execute(arguments)

            # Parse response
            response_data = json.loads(response[0].text)

            # Should always offer continuation
            assert response_data["status"] == "continuation_available"
            assert "continuation_offer" in response_data
            assert response_data["continuation_offer"]["remaining_turns"] == MAX_CONVERSATION_TURNS - 1

    @patch("utils.conversation_memory.get_storage")
    @patch.dict("os.environ", {"PYTEST_CURRENT_TEST": ""}, clear=False)
    async def test_threaded_conversation_with_continuation_offer(self, mock_storage):
        """Test that threaded conversations still get continuation offers when turns remain"""
        mock_client = Mock()
        mock_storage.return_value = mock_client

        # Mock existing thread context
        from utils.conversation_memory import ThreadContext

        thread_context = ThreadContext(
            thread_id="12345678-1234-1234-1234-123456789012",
            created_at="2023-01-01T00:00:00Z",
            last_updated_at="2023-01-01T00:01:00Z",
            tool_name="test_continuation",
            turns=[],
            initial_context={"prompt": "Previous analysis"},
        )
        mock_client.get.return_value = thread_context.model_dump_json()

        # Mock the model
        with patch.object(self.tool, "get_model_provider") as mock_get_provider:
            mock_provider = create_mock_provider()
            mock_provider.get_provider_type.return_value = Mock(value="google")
            mock_provider.supports_thinking_mode.return_value = False
            mock_provider.generate_content.return_value = Mock(
                content="Continued analysis complete.",
                usage={"input_tokens": 10, "output_tokens": 20, "total_tokens": 30},
                model_name="gemini-2.5-flash",
                metadata={"finish_reason": "STOP"},
            )
            mock_get_provider.return_value = mock_provider

            # Execute tool with continuation_id
            arguments = {"prompt": "Continue the analysis", "continuation_id": "12345678-1234-1234-1234-123456789012"}
            response = await self.tool.execute(arguments)

            # Parse response
            response_data = json.loads(response[0].text)

            # Should offer continuation since there are remaining turns (MAX - 0 current - 1)
            assert response_data["status"] == "continuation_available"
            assert response_data.get("continuation_offer") is not None
            assert response_data["continuation_offer"]["remaining_turns"] == MAX_CONVERSATION_TURNS - 1

    @patch("utils.conversation_memory.get_storage")
    @patch.dict("os.environ", {"PYTEST_CURRENT_TEST": ""}, clear=False)
    async def test_max_turns_reached_no_continuation_offer(self, mock_storage):
        """Test that no continuation is offered when max turns would be exceeded"""
        mock_client = Mock()
        mock_storage.return_value = mock_client

        # Mock existing thread context at max turns
        from utils.conversation_memory import ConversationTurn, ThreadContext

        # Create turns at the limit (MAX_CONVERSATION_TURNS - 1 since we're about to add one)
        turns = [
            ConversationTurn(
                role="assistant" if i % 2 else "user",
                content=f"Turn {i + 1}",
                timestamp="2023-01-01T00:00:00Z",
                tool_name="test_continuation",
            )
            for i in range(MAX_CONVERSATION_TURNS - 1)
        ]

        thread_context = ThreadContext(
            thread_id="12345678-1234-1234-1234-123456789012",
            created_at="2023-01-01T00:00:00Z",
            last_updated_at="2023-01-01T00:01:00Z",
            tool_name="test_continuation",
            turns=turns,
            initial_context={"prompt": "Initial"},
        )
        mock_client.get.return_value = thread_context.model_dump_json()

        # Mock the model
        with patch.object(self.tool, "get_model_provider") as mock_get_provider:
            mock_provider = create_mock_provider()
            mock_provider.get_provider_type.return_value = Mock(value="google")
            mock_provider.supports_thinking_mode.return_value = False
            mock_provider.generate_content.return_value = Mock(
                content="Final response.",
                usage={"input_tokens": 10, "output_tokens": 20, "total_tokens": 30},
                model_name="gemini-2.5-flash",
                metadata={"finish_reason": "STOP"},
            )
            mock_get_provider.return_value = mock_provider

            # Execute tool with continuation_id at max turns
            arguments = {"prompt": "Final question", "continuation_id": "12345678-1234-1234-1234-123456789012"}
            response = await self.tool.execute(arguments)

            # Parse response
            response_data = json.loads(response[0].text)

            # Should NOT offer continuation since we're at max turns
            assert response_data["status"] == "success"
            assert response_data.get("continuation_offer") is None


class TestContinuationIntegration:
    """Integration tests for continuation offers with conversation memory"""

    def setup_method(self):
        self.tool = ClaudeContinuationTool()
        # Set default model to avoid effective auto mode
<<<<<<< HEAD
        self.tool.default_model = "gemini-2.5-flash-preview-05-20"
=======
        self.tool.default_model = "gemini-2.5-flash"
>>>>>>> 4dae6e45

    @patch("utils.conversation_memory.get_storage")
    @patch.dict("os.environ", {"PYTEST_CURRENT_TEST": ""}, clear=False)
    async def test_continuation_offer_creates_proper_thread(self, mock_storage):
        """Test that continuation offers create properly formatted threads"""
        mock_client = Mock()
        mock_storage.return_value = mock_client

        # Mock the get call that add_turn makes to retrieve the existing thread
        # We'll set this up after the first setex call
        def side_effect_get(key):
            # Return the context from the first setex call
            if mock_client.setex.call_count > 0:
                first_call_data = mock_client.setex.call_args_list[0][0][2]
                return first_call_data
            return None

        mock_client.get.side_effect = side_effect_get

        # Mock the model
        with patch.object(self.tool, "get_model_provider") as mock_get_provider:
            mock_provider = create_mock_provider()
            mock_provider.get_provider_type.return_value = Mock(value="google")
            mock_provider.supports_thinking_mode.return_value = False
            mock_provider.generate_content.return_value = Mock(
                content="Analysis result",
                usage={"input_tokens": 10, "output_tokens": 20, "total_tokens": 30},
                model_name="gemini-2.5-flash",
                metadata={"finish_reason": "STOP"},
            )
            mock_get_provider.return_value = mock_provider

            # Execute tool for initial analysis
            arguments = {"prompt": "Initial analysis", "files": ["/test/file.py"]}
            response = await self.tool.execute(arguments)

            # Parse response
            response_data = json.loads(response[0].text)

            # Should offer continuation
            assert response_data["status"] == "continuation_available"
            assert "continuation_offer" in response_data

            # Verify thread creation was called (should be called twice: create_thread + add_turn)
            assert mock_client.setex.call_count == 2

            # Check the first call (create_thread)
            first_call = mock_client.setex.call_args_list[0]
            thread_key = first_call[0][0]
            assert thread_key.startswith("thread:")
            assert len(thread_key.split(":")[-1]) == 36  # UUID length

            # Check the second call (add_turn) which should have the assistant response
            second_call = mock_client.setex.call_args_list[1]
            thread_data = second_call[0][2]
            thread_context = json.loads(thread_data)

            assert thread_context["tool_name"] == "test_continuation"
            assert len(thread_context["turns"]) == 1  # Assistant's response added
            assert thread_context["turns"][0]["role"] == "assistant"
            assert thread_context["turns"][0]["content"] == "Analysis result"
            assert thread_context["turns"][0]["files"] == ["/test/file.py"]  # Files from request
            assert thread_context["initial_context"]["prompt"] == "Initial analysis"
            assert thread_context["initial_context"]["files"] == ["/test/file.py"]

    @patch("utils.conversation_memory.get_storage")
    @patch.dict("os.environ", {"PYTEST_CURRENT_TEST": ""}, clear=False)
    async def test_claude_can_use_continuation_id(self, mock_storage):
        """Test that Claude can use the provided continuation_id in subsequent calls"""
        mock_client = Mock()
        mock_storage.return_value = mock_client

        # Step 1: Initial request creates continuation offer
        with patch.object(self.tool, "get_model_provider") as mock_get_provider:
            mock_provider = create_mock_provider()
            mock_provider.get_provider_type.return_value = Mock(value="google")
            mock_provider.supports_thinking_mode.return_value = False
            mock_provider.generate_content.return_value = Mock(
                content="Structure analysis done.",
                usage={"input_tokens": 10, "output_tokens": 20, "total_tokens": 30},
                model_name="gemini-2.5-flash",
                metadata={"finish_reason": "STOP"},
            )
            mock_get_provider.return_value = mock_provider

            # Execute initial request
            arguments = {"prompt": "Analyze code structure"}
            response = await self.tool.execute(arguments)

            # Parse response
            response_data = json.loads(response[0].text)
            thread_id = response_data["continuation_offer"]["continuation_id"]

            # Step 2: Mock the thread context for Claude's follow-up
            from utils.conversation_memory import ConversationTurn, ThreadContext

            existing_context = ThreadContext(
                thread_id=thread_id,
                created_at="2023-01-01T00:00:00Z",
                last_updated_at="2023-01-01T00:01:00Z",
                tool_name="test_continuation",
                turns=[
                    ConversationTurn(
                        role="assistant",
                        content="Structure analysis done.",
                        timestamp="2023-01-01T00:00:30Z",
                        tool_name="test_continuation",
                    )
                ],
                initial_context={"prompt": "Analyze code structure"},
            )
            mock_client.get.return_value = existing_context.model_dump_json()

            # Step 3: Claude uses continuation_id
            mock_provider.generate_content.return_value = Mock(
                content="Performance analysis done.",
                usage={"input_tokens": 10, "output_tokens": 20, "total_tokens": 30},
                model_name="gemini-2.5-flash",
                metadata={"finish_reason": "STOP"},
            )

            arguments2 = {"prompt": "Now analyze the performance aspects", "continuation_id": thread_id}
            response2 = await self.tool.execute(arguments2)

            # Parse response
            response_data2 = json.loads(response2[0].text)

            # Should still offer continuation if there are remaining turns
            assert response_data2["status"] == "continuation_available"
            assert "continuation_offer" in response_data2
            # MAX_CONVERSATION_TURNS - 1 existing - 1 new = remaining
            assert response_data2["continuation_offer"]["remaining_turns"] == MAX_CONVERSATION_TURNS - 2


if __name__ == "__main__":
    pytest.main([__file__])<|MERGE_RESOLUTION|>--- conflicted
+++ resolved
@@ -59,11 +59,7 @@
         # If providers are not registered yet, tool might detect auto mode
         self.tool = ClaudeContinuationTool()
         # Set default model to avoid effective auto mode
-<<<<<<< HEAD
-        self.tool.default_model = "gemini-2.5-flash-preview-05-20"
-=======
         self.tool.default_model = "gemini-2.5-flash"
->>>>>>> 4dae6e45
 
     @patch("utils.conversation_memory.get_storage")
     @patch.dict("os.environ", {"PYTEST_CURRENT_TEST": ""}, clear=False)
@@ -71,11 +67,7 @@
         """Test that new conversations offer Claude continuation opportunity"""
         # Create tool AFTER providers are registered (in conftest.py fixture)
         tool = ClaudeContinuationTool()
-<<<<<<< HEAD
-        tool.default_model = "gemini-2.5-flash-preview-05-20"
-=======
         tool.default_model = "gemini-2.5-flash"
->>>>>>> 4dae6e45
 
         mock_client = Mock()
         mock_storage.return_value = mock_client
@@ -344,11 +336,7 @@
     def setup_method(self):
         self.tool = ClaudeContinuationTool()
         # Set default model to avoid effective auto mode
-<<<<<<< HEAD
-        self.tool.default_model = "gemini-2.5-flash-preview-05-20"
-=======
         self.tool.default_model = "gemini-2.5-flash"
->>>>>>> 4dae6e45
 
     @patch("utils.conversation_memory.get_storage")
     @patch.dict("os.environ", {"PYTEST_CURRENT_TEST": ""}, clear=False)
