"""
Test suite for intelligent auto mode fallback logic

Tests the new dynamic model selection based on available API keys
"""

import os
from unittest.mock import Mock, patch

import pytest

from providers.base import ProviderType
from providers.registry import ModelProviderRegistry


class TestIntelligentFallback:
    """Test intelligent model fallback logic"""

    def setup_method(self):
        """Setup for each test - clear registry and reset providers"""
        # Store original providers for restoration
        registry = ModelProviderRegistry()
        self._original_providers = registry._providers.copy()
        self._original_initialized = registry._initialized_providers.copy()

        # Clear registry completely
        ModelProviderRegistry._instance = None

    def teardown_method(self):
        """Cleanup after each test - restore original providers"""
        # Restore original registry state
        registry = ModelProviderRegistry()
        registry._providers.clear()
        registry._initialized_providers.clear()
        registry._providers.update(self._original_providers)
        registry._initialized_providers.update(self._original_initialized)

    @patch.dict(os.environ, {"OPENAI_API_KEY": "sk-test-key", "GEMINI_API_KEY": ""}, clear=False)
    def test_prefers_openai_o3_mini_when_available(self):
        """Test that o4-mini is preferred when OpenAI API key is available"""
        # Register only OpenAI provider for this test
<<<<<<< HEAD
        from providers.openai import OpenAIModelProvider
=======
        from providers.openai_provider import OpenAIModelProvider
>>>>>>> 4dae6e45

        ModelProviderRegistry.register_provider(ProviderType.OPENAI, OpenAIModelProvider)

        fallback_model = ModelProviderRegistry.get_preferred_fallback_model()
        assert fallback_model == "o4-mini"

    @patch.dict(os.environ, {"OPENAI_API_KEY": "", "GEMINI_API_KEY": "test-gemini-key"}, clear=False)
    def test_prefers_gemini_flash_when_openai_unavailable(self):
<<<<<<< HEAD
        """Test that gemini-2.5-flash-preview-05-20 is used when only Gemini API key is available"""
=======
        """Test that gemini-2.5-flash is used when only Gemini API key is available"""
>>>>>>> 4dae6e45
        # Register only Gemini provider for this test
        from providers.gemini import GeminiModelProvider

        ModelProviderRegistry.register_provider(ProviderType.GOOGLE, GeminiModelProvider)

        fallback_model = ModelProviderRegistry.get_preferred_fallback_model()
        assert fallback_model == "gemini-2.5-flash"

    @patch.dict(os.environ, {"OPENAI_API_KEY": "sk-test-key", "GEMINI_API_KEY": "test-gemini-key"}, clear=False)
    def test_prefers_openai_when_both_available(self):
        """Test that OpenAI is preferred when both API keys are available"""
        # Register both OpenAI and Gemini providers
        from providers.gemini import GeminiModelProvider
<<<<<<< HEAD
        from providers.openai import OpenAIModelProvider
=======
        from providers.openai_provider import OpenAIModelProvider
>>>>>>> 4dae6e45

        ModelProviderRegistry.register_provider(ProviderType.OPENAI, OpenAIModelProvider)
        ModelProviderRegistry.register_provider(ProviderType.GOOGLE, GeminiModelProvider)

        fallback_model = ModelProviderRegistry.get_preferred_fallback_model()
        assert fallback_model == "o4-mini"  # OpenAI has priority

    @patch.dict(os.environ, {"OPENAI_API_KEY": "", "GEMINI_API_KEY": ""}, clear=False)
    def test_fallback_when_no_keys_available(self):
        """Test fallback behavior when no API keys are available"""
        # Register providers but with no API keys available
        from providers.gemini import GeminiModelProvider
<<<<<<< HEAD
        from providers.openai import OpenAIModelProvider
=======
        from providers.openai_provider import OpenAIModelProvider
>>>>>>> 4dae6e45

        ModelProviderRegistry.register_provider(ProviderType.OPENAI, OpenAIModelProvider)
        ModelProviderRegistry.register_provider(ProviderType.GOOGLE, GeminiModelProvider)

        fallback_model = ModelProviderRegistry.get_preferred_fallback_model()
        assert fallback_model == "gemini-2.5-flash"  # Default fallback

    def test_available_providers_with_keys(self):
        """Test the get_available_providers_with_keys method"""
        from providers.gemini import GeminiModelProvider
<<<<<<< HEAD
        from providers.openai import OpenAIModelProvider
=======
        from providers.openai_provider import OpenAIModelProvider
>>>>>>> 4dae6e45

        with patch.dict(os.environ, {"OPENAI_API_KEY": "sk-test-key", "GEMINI_API_KEY": ""}, clear=False):
            # Clear and register providers
            ModelProviderRegistry._instance = None
            ModelProviderRegistry.register_provider(ProviderType.OPENAI, OpenAIModelProvider)
            ModelProviderRegistry.register_provider(ProviderType.GOOGLE, GeminiModelProvider)

            available = ModelProviderRegistry.get_available_providers_with_keys()
            assert ProviderType.OPENAI in available
            assert ProviderType.GOOGLE not in available

        with patch.dict(os.environ, {"OPENAI_API_KEY": "", "GEMINI_API_KEY": "test-key"}, clear=False):
            # Clear and register providers
            ModelProviderRegistry._instance = None
            ModelProviderRegistry.register_provider(ProviderType.OPENAI, OpenAIModelProvider)
            ModelProviderRegistry.register_provider(ProviderType.GOOGLE, GeminiModelProvider)

            available = ModelProviderRegistry.get_available_providers_with_keys()
            assert ProviderType.GOOGLE in available
            assert ProviderType.OPENAI not in available

    def test_auto_mode_conversation_memory_integration(self):
        """Test that conversation memory uses intelligent fallback in auto mode"""
        from utils.conversation_memory import ThreadContext, build_conversation_history

        # Mock auto mode - patch the config module where these values are defined
        with (
            patch("config.IS_AUTO_MODE", True),
            patch("config.DEFAULT_MODEL", "auto"),
            patch.dict(os.environ, {"OPENAI_API_KEY": "sk-test-key", "GEMINI_API_KEY": ""}, clear=False),
        ):
            # Register only OpenAI provider for this test
<<<<<<< HEAD
            from providers.openai import OpenAIModelProvider
=======
            from providers.openai_provider import OpenAIModelProvider
>>>>>>> 4dae6e45

            ModelProviderRegistry.register_provider(ProviderType.OPENAI, OpenAIModelProvider)

            # Create a context with at least one turn so it doesn't exit early
            from utils.conversation_memory import ConversationTurn

            context = ThreadContext(
                thread_id="test-123",
                created_at="2023-01-01T00:00:00Z",
                last_updated_at="2023-01-01T00:00:00Z",
                tool_name="chat",
                turns=[ConversationTurn(role="user", content="Test message", timestamp="2023-01-01T00:00:30Z")],
                initial_context={},
            )

            # This should use o4-mini for token calculations since OpenAI is available
            with patch("utils.model_context.ModelContext") as mock_context_class:
                mock_context_instance = Mock()
                mock_context_class.return_value = mock_context_instance
                mock_context_instance.calculate_token_allocation.return_value = Mock(
                    file_tokens=10000, history_tokens=5000
                )
                # Mock estimate_tokens to return integers for proper summing
                mock_context_instance.estimate_tokens.return_value = 100

                history, tokens = build_conversation_history(context, model_context=None)

                # Verify that ModelContext was called with o4-mini (the intelligent fallback)
                mock_context_class.assert_called_once_with("o4-mini")

    def test_auto_mode_with_gemini_only(self):
        """Test auto mode behavior when only Gemini API key is available"""
        from utils.conversation_memory import ThreadContext, build_conversation_history

        with (
            patch("config.IS_AUTO_MODE", True),
            patch("config.DEFAULT_MODEL", "auto"),
            patch.dict(os.environ, {"OPENAI_API_KEY": "", "GEMINI_API_KEY": "test-key"}, clear=False),
        ):
            # Register only Gemini provider for this test
            from providers.gemini import GeminiModelProvider

            ModelProviderRegistry.register_provider(ProviderType.GOOGLE, GeminiModelProvider)

            from utils.conversation_memory import ConversationTurn

            context = ThreadContext(
                thread_id="test-456",
                created_at="2023-01-01T00:00:00Z",
                last_updated_at="2023-01-01T00:00:00Z",
                tool_name="analyze",
                turns=[ConversationTurn(role="assistant", content="Test response", timestamp="2023-01-01T00:00:30Z")],
                initial_context={},
            )

            with patch("utils.model_context.ModelContext") as mock_context_class:
                mock_context_instance = Mock()
                mock_context_class.return_value = mock_context_instance
                mock_context_instance.calculate_token_allocation.return_value = Mock(
                    file_tokens=10000, history_tokens=5000
                )
                # Mock estimate_tokens to return integers for proper summing
                mock_context_instance.estimate_tokens.return_value = 100

                history, tokens = build_conversation_history(context, model_context=None)

                # Should use gemini-2.5-flash when only Gemini is available
                mock_context_class.assert_called_once_with("gemini-2.5-flash")

    def test_non_auto_mode_unchanged(self):
        """Test that non-auto mode behavior is unchanged"""
        from utils.conversation_memory import ThreadContext, build_conversation_history

<<<<<<< HEAD
        with patch("config.IS_AUTO_MODE", False), patch("config.DEFAULT_MODEL", "gemini-2.5-pro-preview-06-05"):
=======
        with patch("config.IS_AUTO_MODE", False), patch("config.DEFAULT_MODEL", "gemini-2.5-pro"):
>>>>>>> 4dae6e45
            from utils.conversation_memory import ConversationTurn

            context = ThreadContext(
                thread_id="test-789",
                created_at="2023-01-01T00:00:00Z",
                last_updated_at="2023-01-01T00:00:00Z",
                tool_name="thinkdeep",
                turns=[
                    ConversationTurn(role="user", content="Test in non-auto mode", timestamp="2023-01-01T00:00:30Z")
                ],
                initial_context={},
            )

            with patch("utils.model_context.ModelContext") as mock_context_class:
                mock_context_instance = Mock()
                mock_context_class.return_value = mock_context_instance
                mock_context_instance.calculate_token_allocation.return_value = Mock(
                    file_tokens=10000, history_tokens=5000
                )
                # Mock estimate_tokens to return integers for proper summing
                mock_context_instance.estimate_tokens.return_value = 100

                history, tokens = build_conversation_history(context, model_context=None)

                # Should use the configured DEFAULT_MODEL, not the intelligent fallback
                mock_context_class.assert_called_once_with("gemini-2.5-pro")


if __name__ == "__main__":
    pytest.main([__file__])<|MERGE_RESOLUTION|>--- conflicted
+++ resolved
@@ -39,11 +39,7 @@
     def test_prefers_openai_o3_mini_when_available(self):
         """Test that o4-mini is preferred when OpenAI API key is available"""
         # Register only OpenAI provider for this test
-<<<<<<< HEAD
-        from providers.openai import OpenAIModelProvider
-=======
-        from providers.openai_provider import OpenAIModelProvider
->>>>>>> 4dae6e45
+        from providers.openai_provider import OpenAIModelProvider
 
         ModelProviderRegistry.register_provider(ProviderType.OPENAI, OpenAIModelProvider)
 
@@ -52,11 +48,7 @@
 
     @patch.dict(os.environ, {"OPENAI_API_KEY": "", "GEMINI_API_KEY": "test-gemini-key"}, clear=False)
     def test_prefers_gemini_flash_when_openai_unavailable(self):
-<<<<<<< HEAD
-        """Test that gemini-2.5-flash-preview-05-20 is used when only Gemini API key is available"""
-=======
         """Test that gemini-2.5-flash is used when only Gemini API key is available"""
->>>>>>> 4dae6e45
         # Register only Gemini provider for this test
         from providers.gemini import GeminiModelProvider
 
@@ -70,11 +62,7 @@
         """Test that OpenAI is preferred when both API keys are available"""
         # Register both OpenAI and Gemini providers
         from providers.gemini import GeminiModelProvider
-<<<<<<< HEAD
-        from providers.openai import OpenAIModelProvider
-=======
-        from providers.openai_provider import OpenAIModelProvider
->>>>>>> 4dae6e45
+        from providers.openai_provider import OpenAIModelProvider
 
         ModelProviderRegistry.register_provider(ProviderType.OPENAI, OpenAIModelProvider)
         ModelProviderRegistry.register_provider(ProviderType.GOOGLE, GeminiModelProvider)
@@ -87,11 +75,7 @@
         """Test fallback behavior when no API keys are available"""
         # Register providers but with no API keys available
         from providers.gemini import GeminiModelProvider
-<<<<<<< HEAD
-        from providers.openai import OpenAIModelProvider
-=======
-        from providers.openai_provider import OpenAIModelProvider
->>>>>>> 4dae6e45
+        from providers.openai_provider import OpenAIModelProvider
 
         ModelProviderRegistry.register_provider(ProviderType.OPENAI, OpenAIModelProvider)
         ModelProviderRegistry.register_provider(ProviderType.GOOGLE, GeminiModelProvider)
@@ -102,11 +86,7 @@
     def test_available_providers_with_keys(self):
         """Test the get_available_providers_with_keys method"""
         from providers.gemini import GeminiModelProvider
-<<<<<<< HEAD
-        from providers.openai import OpenAIModelProvider
-=======
-        from providers.openai_provider import OpenAIModelProvider
->>>>>>> 4dae6e45
+        from providers.openai_provider import OpenAIModelProvider
 
         with patch.dict(os.environ, {"OPENAI_API_KEY": "sk-test-key", "GEMINI_API_KEY": ""}, clear=False):
             # Clear and register providers
@@ -139,11 +119,7 @@
             patch.dict(os.environ, {"OPENAI_API_KEY": "sk-test-key", "GEMINI_API_KEY": ""}, clear=False),
         ):
             # Register only OpenAI provider for this test
-<<<<<<< HEAD
-            from providers.openai import OpenAIModelProvider
-=======
             from providers.openai_provider import OpenAIModelProvider
->>>>>>> 4dae6e45
 
             ModelProviderRegistry.register_provider(ProviderType.OPENAI, OpenAIModelProvider)
 
@@ -217,11 +193,7 @@
         """Test that non-auto mode behavior is unchanged"""
         from utils.conversation_memory import ThreadContext, build_conversation_history
 
-<<<<<<< HEAD
-        with patch("config.IS_AUTO_MODE", False), patch("config.DEFAULT_MODEL", "gemini-2.5-pro-preview-06-05"):
-=======
         with patch("config.IS_AUTO_MODE", False), patch("config.DEFAULT_MODEL", "gemini-2.5-pro"):
->>>>>>> 4dae6e45
             from utils.conversation_memory import ConversationTurn
 
             context = ThreadContext(
