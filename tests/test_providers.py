--- conflicted
+++ resolved
@@ -193,8 +193,6 @@
         assert capabilities.provider == ProviderType.OPENAI
         assert capabilities.model_name == "o3-mini"
         assert capabilities.context_window == 200_000
-<<<<<<< HEAD
-=======
         assert not capabilities.supports_extended_thinking
 
     def test_get_capabilities_o4_mini(self):
@@ -206,7 +204,6 @@
         assert capabilities.provider == ProviderType.OPENAI
         assert capabilities.model_name == "o4-mini"
         assert capabilities.context_window == 200_000
->>>>>>> f3001cc3
         assert not capabilities.supports_extended_thinking
         # Check temperature constraint is fixed at 1.0
         assert capabilities.temperature_constraint.value == 1.0
