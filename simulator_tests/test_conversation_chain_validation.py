#!/usr/bin/env python3
"""
Conversation Chain and Threading Validation Test

This test validates that:
1. Multiple tool invocations create proper parent->parent->parent chains
2. New conversations can be started independently
3. Original conversation chains can be resumed from any point
4. History traversal works correctly for all scenarios
5. Thread relationships are properly maintained in Redis

Test Flow:
Chain A: chat -> analyze -> debug (3 linked threads)
Chain B: chat -> analyze (2 linked threads, independent)
Chain A Branch: debug (continue from original chat, creating branch)

This validates the conversation threading system's ability to:
- Build linear chains
- Create independent conversation threads
- Branch from earlier points in existing chains
- Properly traverse parent relationships for history reconstruction
"""


from .conversation_base_test import ConversationBaseTest


class ConversationChainValidationTest(ConversationBaseTest):
    """Test conversation chain and threading functionality"""

    @property
    def test_name(self) -> str:
        return "conversation_chain_validation"

    @property
    def test_description(self) -> str:
        return "Conversation chain and threading validation"

    def run_test(self) -> bool:
        """Test conversation chain and threading functionality"""
        # Set up the test environment
        self.setUp()

        try:
            self.logger.info("Test: Conversation chain and threading validation")

            # Create test file for consistent context
            test_file_content = """def example_function():
    '''Simple test function for conversation continuity testing'''
    return "Hello from conversation chain test"

def buggy_function(x, y):
    '''Function with a bug - incorrect operator'''
    return x - y  # BUG: Should be x + y for addition

class TestClass:
    def method(self):
        return "Method in test class"
"""
            test_file_path = self.create_additional_test_file("chain_test.py", test_file_content)

            # Track all continuation IDs and their relationships
            conversation_chains = {}

            # === CHAIN A: Build linear conversation chain ===
            self.logger.info("  Chain A: Building linear conversation chain")

            # Step A1: Start with chat tool (creates thread_id_1)
            self.logger.info("    Step A1: Chat tool - start new conversation")

            response_a1, continuation_id_a1 = self.call_mcp_tool(
                "chat",
                {
                    "prompt": "Analyze this test file and explain what it does.",
                    "files": [test_file_path],
                    "model": "flash",
                    "temperature": 0.7,
                },
            )

            if not response_a1 or not continuation_id_a1:
                self.logger.error("    ❌ Step A1 failed - no response or continuation ID")
                return False

            self.logger.info(f"    ✅ Step A1 completed - thread_id: {continuation_id_a1[:8]}...")
            conversation_chains["A1"] = continuation_id_a1

            # Step A2: Continue with analyze tool (creates thread_id_2 with parent=thread_id_1)
            self.logger.info("    Step A2: Analyze tool - continue Chain A")

            response_a2, continuation_id_a2 = self.call_mcp_tool(
                "analyze",
                {
                    "prompt": "Now analyze the code quality and suggest improvements.",
                    "files": [test_file_path],
                    "continuation_id": continuation_id_a1,
                    "model": "flash",
                    "temperature": 0.7,
                },
            )

            if not response_a2 or not continuation_id_a2:
                self.logger.error("    ❌ Step A2 failed - no response or continuation ID")
                return False

            self.logger.info(f"    ✅ Step A2 completed - thread_id: {continuation_id_a2[:8]}...")
            conversation_chains["A2"] = continuation_id_a2

            # Step A3: Continue with chat tool (creates thread_id_3 with parent=thread_id_2)
            self.logger.info("    Step A3: Chat tool - continue Chain A")

            response_a3, continuation_id_a3 = self.call_mcp_tool(
                "chat",
                {
                    "prompt": "Thank you for the analysis. Can you summarize the key points?",
                    "continuation_id": continuation_id_a2,
                    "model": "flash",
                    "temperature": 0.7,
                },
            )

            if not response_a3 or not continuation_id_a3:
                self.logger.error("    ❌ Step A3 failed - no response or continuation ID")
                return False

            self.logger.info(f"    ✅ Step A3 completed - thread_id: {continuation_id_a3[:8]}...")
            conversation_chains["A3"] = continuation_id_a3

            # === CHAIN B: Start independent conversation ===
            self.logger.info("  Chain B: Starting independent conversation")

            # Step B1: Start new chat conversation (creates thread_id_4, no parent)
            self.logger.info("    Step B1: Chat tool - start NEW independent conversation")

            response_b1, continuation_id_b1 = self.call_mcp_tool(
                "chat",
                {
                    "prompt": "This is a completely new conversation. Please greet me.",
                    "model": "flash",
                    "temperature": 0.7,
                },
            )

            if not response_b1 or not continuation_id_b1:
                self.logger.error("    ❌ Step B1 failed - no response or continuation ID")
                return False

            self.logger.info(f"    ✅ Step B1 completed - thread_id: {continuation_id_b1[:8]}...")
            conversation_chains["B1"] = continuation_id_b1

            # Step B2: Continue the new conversation (creates thread_id_5 with parent=thread_id_4)
            self.logger.info("    Step B2: Analyze tool - continue Chain B")

            response_b2, continuation_id_b2 = self.call_mcp_tool(
                "analyze",
                {
                    "prompt": "Analyze the previous greeting and suggest improvements.",
                    "continuation_id": continuation_id_b1,
                    "model": "flash",
                    "temperature": 0.7,
                },
            )

            if not response_b2 or not continuation_id_b2:
                self.logger.error("    ❌ Step B2 failed - no response or continuation ID")
                return False

            self.logger.info(f"    ✅ Step B2 completed - thread_id: {continuation_id_b2[:8]}...")
            conversation_chains["B2"] = continuation_id_b2

            # === CHAIN A BRANCH: Go back to original conversation ===
            self.logger.info("  Chain A Branch: Resume original conversation from A1")

            # Step A1-Branch: Use original continuation_id_a1 to branch (creates thread_id_6 with parent=thread_id_1)
            self.logger.info("    Step A1-Branch: Chat tool - branch from original Chain A")

            response_a1_branch, continuation_id_a1_branch = self.call_mcp_tool(
                "chat",
                {
<<<<<<< HEAD
                    "prompt": "buggy_function(5, 3) returns 2 but should return 8 for addition",
                    "error_context": "Unit test failure: expected buggy_function(5, 3) to return 8 (5+3) but got 2. Function appears to be subtracting instead of adding.",
                    "files": [test_file_path],
=======
                    "prompt": "Going back to our original discussion, I have another question about the code structure.",
>>>>>>> 4dae6e45
                    "continuation_id": continuation_id_a1,  # Go back to original!
                    "model": "flash",
                    "temperature": 0.7,
                },
            )

            if not response_a1_branch or not continuation_id_a1_branch:
                self.logger.error("    ❌ Step A1-Branch failed - no response or continuation ID")
                return False

            self.logger.info(f"    ✅ Step A1-Branch completed - thread_id: {continuation_id_a1_branch[:8]}...")
            conversation_chains["A1_Branch"] = continuation_id_a1_branch

            # === ANALYSIS: Validate thread relationships and history traversal ===
            self.logger.info("   Analyzing conversation chain structure...")

            # Get logs and extract thread relationships
            logs = self.get_recent_server_logs()
            thread_creation_logs = self.extract_thread_creation_logs(logs)
            history_traversal_logs = self.extract_history_traversal_logs(logs)

            self.logger.info(f"    Found {len(thread_creation_logs)} thread creation logs")
            self.logger.info(f"    Found {len(history_traversal_logs)} history traversal logs")

            # Debug: Show what we found
            if self.verbose:
                self.logger.debug("    Thread creation logs found:")
                for log in thread_creation_logs:
                    self.logger.debug(
                        f"      {log['thread_id'][:8]}... parent: {log['parent_id'][:8] if log['parent_id'] else 'None'}..."
                    )
                self.logger.debug("    History traversal logs found:")
                for log in history_traversal_logs:
                    self.logger.debug(f"      {log['thread_id'][:8]}... chain length: {log['chain_length']}")

            # Build expected thread relationships
            expected_relationships = []

            # Note: A1 and B1 won't appear in thread creation logs because they're new conversations (no parent)
            # Only continuation threads (A2, A3, B2, A1-Branch) will appear in creation logs

            # Find logs for each continuation thread
            a2_log = next((log for log in thread_creation_logs if log["thread_id"] == continuation_id_a2), None)
            a3_log = next((log for log in thread_creation_logs if log["thread_id"] == continuation_id_a3), None)
            b2_log = next((log for log in thread_creation_logs if log["thread_id"] == continuation_id_b2), None)
            a1_branch_log = next(
                (log for log in thread_creation_logs if log["thread_id"] == continuation_id_a1_branch), None
            )

            # A2 should have A1 as parent
            if a2_log:
                expected_relationships.append(("A2 has A1 as parent", a2_log["parent_id"] == continuation_id_a1))

            # A3 should have A2 as parent
            if a3_log:
                expected_relationships.append(("A3 has A2 as parent", a3_log["parent_id"] == continuation_id_a2))

            # B2 should have B1 as parent (independent chain)
            if b2_log:
                expected_relationships.append(("B2 has B1 as parent", b2_log["parent_id"] == continuation_id_b1))

            # A1-Branch should have A1 as parent (branching)
            if a1_branch_log:
                expected_relationships.append(
                    ("A1-Branch has A1 as parent", a1_branch_log["parent_id"] == continuation_id_a1)
                )

            # Validate history traversal
            traversal_validations = []

            # History traversal logs are only generated when conversation history is built from scratch
            # (not when history is already embedded in the prompt by server.py)
            # So we should expect at least 1 traversal log, but not necessarily for every continuation

            if len(history_traversal_logs) > 0:
                # Validate that any traversal logs we find have reasonable chain lengths
                for log in history_traversal_logs:
                    thread_id = log["thread_id"]
                    chain_length = log["chain_length"]

                    # Chain length should be at least 2 for any continuation thread
                    # (original thread + continuation thread)
                    is_valid_length = chain_length >= 2

                    # Try to identify which thread this is for better validation
                    thread_description = f"Thread {thread_id[:8]}"
                    if thread_id == continuation_id_a1:
                        thread_description = "A1 (original thread)"
                        is_valid_length = chain_length == 1
                    elif thread_id == continuation_id_a2:
                        thread_description = "A2 (2-thread chain)"
                        is_valid_length = chain_length == 2
                    elif thread_id == continuation_id_a3:
                        thread_description = "A3 (3-thread chain)"
                        is_valid_length = chain_length == 3
                    elif thread_id == continuation_id_b1:
                        thread_description = "B1 (original thread)"
                        is_valid_length = chain_length == 1
                    elif thread_id == continuation_id_b2:
                        thread_description = "B2 (2-thread chain)"
                        is_valid_length = chain_length == 2
                    elif thread_id == continuation_id_a1_branch:
                        thread_description = "A1-Branch (2-thread chain)"
                        is_valid_length = chain_length == 2

                    traversal_validations.append((f"{thread_description} has valid chain length", is_valid_length))

                # Also validate we found at least one traversal (shows the system is working)
                traversal_validations.append(
                    ("At least one history traversal occurred", len(history_traversal_logs) >= 1)
                )

            # === VALIDATION RESULTS ===
            self.logger.info("   Thread Relationship Validation:")
            relationship_passed = 0
            for desc, passed in expected_relationships:
                status = "✅" if passed else "❌"
                self.logger.info(f"    {status} {desc}")
                if passed:
                    relationship_passed += 1

            self.logger.info("   History Traversal Validation:")
            traversal_passed = 0
            for desc, passed in traversal_validations:
                status = "✅" if passed else "❌"
                self.logger.info(f"    {status} {desc}")
                if passed:
                    traversal_passed += 1

            # === SUCCESS CRITERIA ===
            total_relationship_checks = len(expected_relationships)
            total_traversal_checks = len(traversal_validations)

            self.logger.info("   Validation Summary:")
            self.logger.info(f"    Thread relationships: {relationship_passed}/{total_relationship_checks}")
            self.logger.info(f"    History traversal: {traversal_passed}/{total_traversal_checks}")

            # Success requires at least 80% of validations to pass
            relationship_success = relationship_passed >= (total_relationship_checks * 0.8)

            # If no traversal checks were possible, it means no traversal logs were found
            # This could indicate an issue since we expect at least some history building
            if total_traversal_checks == 0:
                self.logger.warning(
                    "    No history traversal logs found - this may indicate conversation history is always pre-embedded"
                )
                # Still consider it successful since the thread relationships are what matter most
                traversal_success = True
            else:
                # For traversal success, we need at least 50% to pass since chain lengths can vary
                # The important thing is that traversal is happening and relationships are correct
                traversal_success = traversal_passed >= (total_traversal_checks * 0.5)

            overall_success = relationship_success and traversal_success

            self.logger.info("   Conversation Chain Structure:")
            self.logger.info(
                f"    Chain A: {continuation_id_a1[:8]} → {continuation_id_a2[:8]} → {continuation_id_a3[:8]}"
            )
            self.logger.info(f"    Chain B: {continuation_id_b1[:8]} → {continuation_id_b2[:8]}")
            self.logger.info(f"    Branch:  {continuation_id_a1[:8]} → {continuation_id_a1_branch[:8]}")

            if overall_success:
                self.logger.info("  ✅ Conversation chain validation test PASSED")
                return True
            else:
                self.logger.error("  ❌ Conversation chain validation test FAILED")
                return False

        except Exception as e:
            self.logger.error(f"Conversation chain validation test failed: {e}")
            return False

    def call_mcp_tool(self, tool_name: str, params: dict) -> tuple:
        """Call an MCP tool in-process"""
        # Use in-process implementation to maintain conversation memory
        response_text, continuation_id = self.call_mcp_tool_direct(tool_name, params)
        return response_text, continuation_id


def main():
    """Run the conversation chain validation test"""
    import sys

    verbose = "--verbose" in sys.argv or "-v" in sys.argv
    test = ConversationChainValidationTest(verbose=verbose)

    success = test.run_test()
    sys.exit(0 if success else 1)


if __name__ == "__main__":
    main()<|MERGE_RESOLUTION|>--- conflicted
+++ resolved
@@ -177,13 +177,7 @@
             response_a1_branch, continuation_id_a1_branch = self.call_mcp_tool(
                 "chat",
                 {
-<<<<<<< HEAD
-                    "prompt": "buggy_function(5, 3) returns 2 but should return 8 for addition",
-                    "error_context": "Unit test failure: expected buggy_function(5, 3) to return 8 (5+3) but got 2. Function appears to be subtracting instead of adding.",
-                    "files": [test_file_path],
-=======
                     "prompt": "Going back to our original discussion, I have another question about the code structure.",
->>>>>>> 4dae6e45
                     "continuation_id": continuation_id_a1,  # Go back to original!
                     "model": "flash",
                     "temperature": 0.7,
