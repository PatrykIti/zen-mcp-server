--- conflicted
+++ resolved
@@ -43,11 +43,7 @@
             self.setup_test_files()
 
             # Test 1: Flash alias mapping to OpenRouter
-<<<<<<< HEAD
-            self.logger.info("  1: Testing 'flash' alias (should map to google/gemini-2.5-flash-preview-05-20)")
-=======
             self.logger.info("  1: Testing 'flash' alias (should map to google/gemini-2.5-flash)")
->>>>>>> 4dae6e45
 
             response1, continuation_id = self.call_mcp_tool(
                 "chat",
@@ -67,11 +63,7 @@
                 self.logger.info(f"  ✅ Got continuation_id: {continuation_id}")
 
             # Test 2: Pro alias mapping to OpenRouter
-<<<<<<< HEAD
-            self.logger.info("  2: Testing 'pro' alias (should map to google/gemini-2.5-pro-preview-06-05)")
-=======
             self.logger.info("  2: Testing 'pro' alias (should map to google/gemini-2.5-pro)")
->>>>>>> 4dae6e45
 
             response2, _ = self.call_mcp_tool(
                 "chat",
