--- conflicted
+++ resolved
@@ -29,34 +29,6 @@
             self.logger.info("Test: OpenRouter fallback behavior when only provider available")
 
             # Check if ONLY OpenRouter API key is configured (this is a fallback test)
-<<<<<<< HEAD
-            check_cmd = [
-                "docker",
-                "exec",
-                self.container_name,
-                "python",
-                "-c",
-                'import os; print("OPENROUTER_KEY:" + str(bool(os.environ.get("OPENROUTER_API_KEY"))) + "|GEMINI_KEY:" + str(bool(os.environ.get("GEMINI_API_KEY"))) + "|OPENAI_KEY:" + str(bool(os.environ.get("OPENAI_API_KEY"))))',
-            ]
-            result = subprocess.run(check_cmd, capture_output=True, text=True)
-
-            if result.returncode == 0:
-                output = result.stdout.strip()
-                has_openrouter = "OPENROUTER_KEY:True" in output
-                has_gemini = "GEMINI_KEY:True" in output
-                has_openai = "OPENAI_KEY:True" in output
-
-                if not has_openrouter:
-                    self.logger.info("  ⚠️  OpenRouter API key not configured - skipping test")
-                    self.logger.info("  ℹ️  This test requires OPENROUTER_API_KEY to be set in .env")
-                    return True  # Return True to indicate test is skipped, not failed
-
-                if has_gemini or has_openai:
-                    self.logger.info("  ⚠️  Other API keys configured - this is not a fallback scenario")
-                    self.logger.info("  ℹ️  This test requires ONLY OpenRouter to be configured (no Gemini/OpenAI keys)")
-                    self.logger.info("  ℹ️  Current setup has multiple providers, so fallback behavior doesn't apply")
-                    return True  # Return True to indicate test is skipped, not failed
-=======
             import os
 
             has_openrouter = bool(os.environ.get("OPENROUTER_API_KEY"))
@@ -67,7 +39,6 @@
                 self.logger.info("  ⚠️  OpenRouter API key not configured - skipping test")
                 self.logger.info("  ℹ️  This test requires OPENROUTER_API_KEY to be set in .env")
                 return True  # Return True to indicate test is skipped, not failed
->>>>>>> 4dae6e45
 
             if has_gemini or has_openai:
                 self.logger.info("  ⚠️  Other API keys configured - this is not a fallback scenario")
